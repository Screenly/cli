use crate::{Authentication, AuthenticationError};
use prettytable::{cell, Cell, Row};
use std::collections::HashMap;

use log::debug;
use std::fs;
use std::fs::File;
use std::io::Write;
use std::path::Path;
use std::time::Duration;

use serde::{Deserialize, Deserializer, Serialize};

use thiserror::Error;

use reqwest::header::{HeaderMap, InvalidHeaderValue};
use reqwest::StatusCode;

pub mod asset;
pub mod edge_app;
pub(crate) mod edge_app_server;
mod edge_app_utils;
mod ignorer;
pub(crate) mod playlist;
pub mod screen;

pub enum OutputType {
    HumanReadable,
    Json,
}

pub trait Formatter {
    fn format(&self, output_type: OutputType) -> String;
}

pub trait FormatterValue {
    fn value(&self) -> &serde_json::Value;
}

// Helper function to format a value returned from the API.
// Can be used if there is no need to make any transformation on the returned value.
fn format_value<T, F>(
    output_type: OutputType,
    column_names: Vec<&str>,
    field_names: Vec<&str>,
    value: &T,
    value_transformer: Option<F>,
) -> String
where
    T: FormatterValue,
    F: Fn(&str, &serde_json::Value) -> Cell, // Takes field name and field value and returns display representation
{
    match output_type {
        OutputType::HumanReadable => {
            let mut table = prettytable::Table::new();
            table.add_row(Row::from(column_names));

            if let Some(values) = value.value().as_array() {
                for v in values {
                    let mut row_content = Vec::new();
                    for field in &field_names {
                        let display_value = if let Some(transformer) = &value_transformer {
                            transformer(field, &v[field])
                        } else {
                            Cell::new(v[field].as_str().unwrap_or("N/A"))
                        };
                        row_content.push(display_value);
                    }
                    table.add_row(Row::new(row_content));
                }
            }
            table.to_string()
        }
        OutputType::Json => serde_json::to_string_pretty(&value.value()).unwrap(),
    }
}

#[derive(Error, Debug)]
pub enum CommandError {
    #[error("auth error")]
    Authentication(#[from] AuthenticationError),
    #[error("request error: {0}")]
    Request(#[from] reqwest::Error),
    #[error("parse error: {0}")]
    Parse(#[from] serde_json::Error),
    #[error("parse error: {0}")]
    YamlParse(#[from] serde_yaml::Error),
    #[error("unknown error: {0}")]
    WrongResponseStatus(u16),
    #[error("Required field is missing in the response")]
    MissingField,
    #[error("Required file is missing in the edge app directory: {0}")]
    MissingRequiredFile(String),
    #[error("I/O error: {0}")]
    Io(#[from] std::io::Error),
    #[error("Invalid header value: {0}")]
    InvalidHeaderValue(#[from] InvalidHeaderValue),
    #[error("Cannot upload a new version: {0}")]
    NoChangesToUpload(String),
    #[error("Strip prefix error: {0}")]
    StripPrefixError(#[from] std::path::StripPrefixError),
    #[error("Filesystem error: {0}")]
    FileSystemError(String),
    #[error("Asset processing timeout")]
    AssetProcessingTimeout,
<<<<<<< HEAD
    #[error("Ignore error: {0}")]
    IgnoreError(String),
=======
    #[error("Initialization Failed: {0}")]
    InitializationError(String),
    #[error("Asset processing error: {0}")]
    AssetProcessingError(String),
    #[error("Warning: these secrets are undefined: {0}.")]
    UndefinedSecrets(String),
>>>>>>> a4ce8025
}

pub fn get(
    authentication: &Authentication,
    endpoint: &str,
) -> Result<serde_json::Value, CommandError> {
    let url = format!("{}/{}", &authentication.config.url, endpoint);
    let mut headers = HeaderMap::new();
    headers.insert("Prefer", "return=representation".parse()?);

    let response = authentication
        .build_client()?
        .get(url)
        .headers(headers)
        .send()?;

    let status = response.status();

    if status != StatusCode::OK {
        println!("Response: {:?}", &response.text());
        return Err(CommandError::WrongResponseStatus(status.as_u16()));
    }
    Ok(serde_json::from_str(&response.text()?)?)
}

pub fn post<T: Serialize + ?Sized>(
    authentication: &Authentication,
    endpoint: &str,
    payload: &T,
) -> Result<serde_json::Value, CommandError> {
    let url = format!("{}/{}", &authentication.config.url, endpoint);
    let mut headers = HeaderMap::new();
    headers.insert("Prefer", "return=representation".parse()?);

    let response = authentication
        .build_client()?
        .post(url)
        .headers(headers)
        .timeout(Duration::from_secs(60))
        .json(&payload)
        .send()?;

    let status = response.status();

    // Ok, No_Content are acceptable because some of our RPC code returns that.
    if ![StatusCode::CREATED, StatusCode::OK, StatusCode::NO_CONTENT].contains(&status) {
        debug!("Response: {:?}", &response.text()?);
        return Err(CommandError::WrongResponseStatus(status.as_u16()));
    }
    if status == StatusCode::NO_CONTENT {
        return Ok(serde_json::Value::Null);
    }

    Ok(serde_json::from_str(&response.text()?)?)
}

pub fn delete(authentication: &Authentication, endpoint: &str) -> anyhow::Result<(), CommandError> {
    let url = format!("{}/{}", &authentication.config.url, endpoint);
    let response = authentication.build_client()?.delete(url).send()?;
    if ![StatusCode::OK, StatusCode::NO_CONTENT].contains(&response.status()) {
        return Err(CommandError::WrongResponseStatus(
            response.status().as_u16(),
        ));
    }
    Ok(())
}

pub fn patch<T: Serialize + ?Sized>(
    authentication: &Authentication,
    endpoint: &str,
    payload: &T,
) -> anyhow::Result<serde_json::Value, CommandError> {
    let url = format!("{}/{}", &authentication.config.url, endpoint);
    let mut headers = HeaderMap::new();
    headers.insert("Prefer", "return=representation".parse()?);

    let response = authentication
        .build_client()?
        .patch(url)
        .json(&payload)
        .headers(headers)
        .send()?;

    let status = response.status();
    if status != StatusCode::OK {
        debug!("Response: {:?}", &response.text()?);
        return Err(CommandError::WrongResponseStatus(status.as_u16()));
    }

    if status == StatusCode::NO_CONTENT {
        return Ok(serde_json::Value::Null);
    }

    match serde_json::from_str(&response.text()?) {
        Ok(v) => Ok(v),
        Err(_) => Ok(serde_json::Value::Null),
    }
}

#[derive(Clone, Debug, Default, Eq, PartialEq, Serialize, Deserialize)]
pub struct EdgeAppManifest {
    pub app_id: String,
    pub user_version: String,
    pub description: String,
    pub icon: String,
    pub author: String,
    pub homepage_url: String,
    #[serde(
        serialize_with = "serialize_settings",
        deserialize_with = "deserialize_settings",
        default
    )]
    pub settings: Vec<Setting>,
}

// maybe we can use a better name as we have EdgeAppSettings which is the same but serde_json::Value inside
#[derive(Clone, Debug, Default, Eq, PartialEq, Serialize, Deserialize)]
pub struct Setting {
    #[serde(rename = "type")]
    pub type_: String,
    #[serde(default)]
    pub default_value: String,
    #[serde(default)]
    pub title: String,
    pub optional: bool,
    pub help_text: String,
}

fn deserialize_settings<'de, D>(deserializer: D) -> Result<Vec<Setting>, D::Error>
where
    D: Deserializer<'de>,
{
    let map: HashMap<String, Setting> = serde::Deserialize::deserialize(deserializer)?;
    let mut settings: Vec<Setting> = map
        .into_iter()
        .map(|(title, mut setting)| {
            setting.title = title;
            setting
        })
        .collect();
    settings.sort_by_key(|s| s.title.clone());
    Ok(settings)
}

fn serialize_settings<S>(settings: &[Setting], serializer: S) -> Result<S::Ok, S::Error>
where
    S: serde::Serializer,
{
    use serde::ser::SerializeMap;

    let mut map = serializer.serialize_map(Some(settings.len()))?;
    for setting in settings {
        map.serialize_entry(&setting.title, &setting)?;
    }
    map.end()
}

impl EdgeAppManifest {
    pub fn new(path: &Path) -> Result<Self, CommandError> {
        let data = fs::read_to_string(path)?;
        let manifest: EdgeAppManifest = serde_yaml::from_str(&data)?;
        Ok(manifest)
    }

    pub fn save_to_file(manifest: &EdgeAppManifest, path: &Path) -> Result<(), CommandError> {
        let yaml = serde_yaml::to_string(&manifest)?;
        let manifest_file = File::create(path)?;
        write!(&manifest_file, "---\n{yaml}")?;
        Ok(())
    }
}

#[derive(Clone, Debug, Default, PartialEq, Serialize, Deserialize)]
pub struct PlaylistItem {
    pub asset_id: String,
    #[serde(deserialize_with = "deserialize_float_to_u32")]
    pub duration: u32,
    #[serde(skip_serializing, default = "default_pos_value")]
    pub position: u64,
}

fn default_pos_value() -> u64 {
    0
}

fn deserialize_float_to_u32<'de, D>(deserializer: D) -> Result<u32, D::Error>
where
    D: Deserializer<'de>,
{
    let float_value: f64 = Deserialize::deserialize(deserializer)?;
    Ok(float_value as u32)
}

#[derive(Clone, Debug, Default, PartialEq, Serialize, Deserialize)]
pub struct PlaylistFile {
    predicate: String,
    playlist_id: String,
    items: Vec<PlaylistItem>,
}

impl PlaylistFile {
    pub fn new(
        predicate: String,
        playlist_id: String,
        items: serde_json::Value,
    ) -> Result<Self, CommandError> {
        Ok(Self {
            predicate,
            playlist_id,
            items: serde_json::from_value(items)?,
        })
    }
}

#[derive(Debug)]
pub struct EdgeApps {
    pub value: serde_json::Value,
}

impl EdgeApps {
    pub fn new(value: serde_json::Value) -> Self {
        Self { value }
    }
}
impl FormatterValue for EdgeApps {
    fn value(&self) -> &serde_json::Value {
        &self.value
    }
}

impl Formatter for EdgeApps {
    fn format(&self, output_type: OutputType) -> String {
        format_value(
            output_type,
            vec!["Id", "Title"],
            vec!["id", "name"],
            self,
            None::<fn(&str, &serde_json::Value) -> Cell>,
        )
    }
}

#[derive(Debug)]
pub struct EdgeAppVersions {
    pub value: serde_json::Value,
}

impl EdgeAppVersions {
    pub fn new(value: serde_json::Value) -> Self {
        Self { value }
    }
}

impl FormatterValue for EdgeAppVersions {
    fn value(&self) -> &serde_json::Value {
        &self.value
    }
}
impl Formatter for EdgeAppVersions {
    fn format(&self, output_type: OutputType) -> String {
        format_value(
            output_type,
            vec!["Revision", "Description", "Published"],
            vec!["revision", "description", "published"],
            self,
            Some(|field_name: &str, field_value: &serde_json::Value| {
                if field_name.eq("revision") {
                    let version = field_value.as_u64().unwrap_or(0);
                    let str_version = version.to_string();
                    Cell::new(if version > 0 { &str_version } else { "N/A" })
                } else if field_name.eq("published") {
                    let published = field_value.as_bool().unwrap_or(false);
                    Cell::new(if published { "✅" } else { "❌" })
                } else {
                    Cell::new(field_value.as_str().unwrap_or("N/A"))
                }
            }),
        )
    }
}

#[derive(Debug)]
pub struct EdgeAppSettings {
    pub value: serde_json::Value,
}

impl EdgeAppSettings {
    pub fn new(value: serde_json::Value) -> Self {
        Self { value }
    }
}

impl FormatterValue for EdgeAppSettings {
    fn value(&self) -> &serde_json::Value {
        &self.value
    }
}

impl Formatter for EdgeAppSettings {
    fn format(&self, output_type: OutputType) -> String {
        format_value(
            output_type,
            vec![
                "Title",
                "Value",
                "Default value",
                "Optional",
                "Type",
                "Help text",
            ],
            vec![
                "title",
                "value",
                "default_value",
                "optional",
                "type",
                "help_text",
            ],
            self,
            Some(
                |field_name: &str, field_value: &serde_json::Value| -> Cell {
                    if field_name.eq("optional") {
                        let value = field_value.as_bool().unwrap_or(false);
                        return Cell::new(if value { "Yes" } else { "No" });
                    }
                    Cell::new(field_value.as_str().unwrap_or_default())
                },
            ),
        )
    }
}

#[derive(Debug)]
pub struct EdgeAppSecrets {
    pub value: serde_json::Value,
}

impl EdgeAppSecrets {
    pub fn new(value: serde_json::Value) -> Self {
        Self { value }
    }
}

impl FormatterValue for EdgeAppSecrets {
    fn value(&self) -> &serde_json::Value {
        &self.value
    }
}

impl Formatter for EdgeAppSecrets {
    fn format(&self, output_type: OutputType) -> String {
        format_value(
            output_type,
            vec!["Title", "Optional", "Help text"],
            vec!["title", "optional", "help_text"],
            self,
            Some(
                |field_name: &str, field_value: &serde_json::Value| -> Cell {
                    if field_name.eq("optional") {
                        let value = field_value.as_bool().unwrap_or(false);
                        return Cell::new(if value { "Yes" } else { "No" });
                    }
                    Cell::new(field_value.as_str().unwrap_or_default())
                },
            ),
        )
    }
}

#[derive(Debug)]
pub struct Assets {
    pub value: serde_json::Value,
}

impl Assets {
    pub fn new(value: serde_json::Value) -> Self {
        Self { value }
    }
}

impl FormatterValue for Assets {
    fn value(&self) -> &serde_json::Value {
        &self.value
    }
}

impl Formatter for Assets {
    fn format(&self, output_type: OutputType) -> String {
        format_value(
            output_type,
            vec!["Id", "Title", "Type", "Status"],
            vec!["id", "title", "type", "status"],
            self,
            None::<fn(&str, &serde_json::Value) -> Cell>,
        )
    }
}

#[derive(Debug)]
pub struct Screens {
    pub value: serde_json::Value,
}

impl Screens {
    pub fn new(value: serde_json::Value) -> Self {
        Self { value }
    }
}

impl FormatterValue for Screens {
    fn value(&self) -> &serde_json::Value {
        &self.value
    }
}

impl Formatter for Screens {
    fn format(&self, output_type: OutputType) -> String {
        format_value(
            output_type,
            vec![
                "Id",
                "Name",
                "Hardware Version",
                "In Sync",
                "Last Ping",
                "Uptime",
            ],
            vec![
                "id",
                "name",
                "hardware_version",
                "in_sync",
                "last_ping",
                "uptime",
            ],
            self,
            Some(|field: &str, value: &serde_json::Value| {
                if field.eq("in_sync") {
                    if value.as_bool().unwrap_or(false) {
                        cell!(c -> "✅")
                    } else {
                        cell!(c -> "❌")
                    }
                } else if field.eq("uptime") {
                    let uptime = if let Some(uptime) = value.as_u64() {
                        indicatif::HumanDuration(Duration::new(uptime, 0)).to_string()
                    } else {
                        "N/A".to_owned()
                    };
                    Cell::new(&uptime).style_spec("r")
                } else {
                    Cell::new(value.as_str().unwrap_or("N/A"))
                }
            }),
        )
    }
}

#[derive(Debug)]
pub struct Playlists {
    pub value: serde_json::Value,
}

impl Playlists {
    pub fn new(value: serde_json::Value) -> Self {
        Self { value }
    }
}

impl FormatterValue for Playlists {
    fn value(&self) -> &serde_json::Value {
        &self.value
    }
}

impl Formatter for Playlists {
    fn format(&self, output_type: OutputType) -> String {
        format_value(
            output_type,
            vec!["Id", "Title"],
            vec!["id", "title"],
            self,
            None::<fn(&str, &serde_json::Value) -> Cell>,
        )
    }
}

#[derive(Debug)]
pub struct PlaylistItems {
    pub value: serde_json::Value,
}

impl PlaylistItems {
    pub fn new(value: serde_json::Value) -> Self {
        Self { value }
    }
}

impl FormatterValue for PlaylistItems {
    fn value(&self) -> &serde_json::Value {
        &self.value
    }
}

impl Formatter for PlaylistItems {
    fn format(&self, output_type: OutputType) -> String {
        format_value(
            output_type,
            vec!["Asset Id", "Duration"],
            vec!["asset_id", "duration"],
            self,
            Some(|field: &str, value: &serde_json::Value| {
                if field.eq("duration") {
                    cell!(indicatif::HumanDuration(Duration::from_secs(
                        value.as_f64().unwrap_or(0.0) as u64
                    ))
                    .to_string())
                } else {
                    Cell::new(value.as_str().unwrap_or("N/A"))
                }
            }),
        )
    }
}

#[cfg(test)]
mod tests {
    use super::*;
    use tempfile::tempdir;

    #[test]
    fn test_save_to_file_should_save_yaml_correctly() {
        let dir = tempdir().unwrap();
        let file_path = dir.path().join("test.yaml");

        let manifest = EdgeAppManifest {
            app_id: "test_app".to_string(),
            settings: vec![Setting {
                title: "username".to_string(),
                type_: "string".to_string(),
                default_value: "stranger".to_string(),
                optional: true,
                help_text: "An example of a setting that is used in index.html".to_string(),
            }],
            ..Default::default()
        };

        EdgeAppManifest::save_to_file(&manifest, &file_path).unwrap();

        let contents = fs::read_to_string(file_path).unwrap();

        let expected_contents = r#"---
app_id: test_app
user_version: ''
description: ''
icon: ''
author: ''
homepage_url: ''
settings:
  username:
    type: string
    default_value: stranger
    title: username
    optional: true
    help_text: An example of a setting that is used in index.html
"#;

        assert_eq!(contents, expected_contents);
    }
}<|MERGE_RESOLUTION|>--- conflicted
+++ resolved
@@ -103,17 +103,14 @@
     FileSystemError(String),
     #[error("Asset processing timeout")]
     AssetProcessingTimeout,
-<<<<<<< HEAD
     #[error("Ignore error: {0}")]
     IgnoreError(String),
-=======
     #[error("Initialization Failed: {0}")]
     InitializationError(String),
     #[error("Asset processing error: {0}")]
     AssetProcessingError(String),
     #[error("Warning: these secrets are undefined: {0}.")]
     UndefinedSecrets(String),
->>>>>>> a4ce8025
 }
 
 pub fn get(
