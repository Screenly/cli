--- conflicted
+++ resolved
@@ -222,9 +222,8 @@
 
 #[derive(Clone, Debug, Default, Eq, PartialEq, Serialize, Deserialize)]
 pub struct EdgeAppManifest {
-<<<<<<< HEAD
-    #[serde(deserialize_with = "deserialize_string_not_empty")]
-    pub app_id: String,
+    #[serde(skip_serializing_if = "Option::is_none")]
+    pub app_id: Option<String>,
     #[serde(
         deserialize_with = "deserialize_option_string_not_empty",
         skip_serializing_if = "string_field_is_none_or_empty",
@@ -255,15 +254,6 @@
         default
     )]
     pub homepage_url: Option<String>,
-=======
-    #[serde(skip_serializing_if = "Option::is_none")]
-    pub app_id: Option<String>,
-    pub user_version: String,
-    pub description: String,
-    pub icon: String,
-    pub author: String,
-    pub homepage_url: String,
->>>>>>> 311668e8
     #[serde(
         serialize_with = "serialize_settings",
         deserialize_with = "deserialize_settings",
@@ -780,7 +770,6 @@
         let file_path = dir.path().join("test.yaml");
 
         let manifest = EdgeAppManifest {
-<<<<<<< HEAD
             app_id: "test_app".to_string(),
             user_version: Some("test_version".to_string()),
             description: Some("test_description".to_string()),
@@ -910,9 +899,6 @@
 
         let manifest = EdgeAppManifest {
             app_id: "test_app".to_string(),
-=======
-            app_id: Some("test_app".to_string()),
->>>>>>> 311668e8
             settings: vec![Setting {
                 title: "username".to_string(),
                 type_: SettingType::String,
@@ -942,94 +928,9 @@
     }
 
     #[test]
-<<<<<<< HEAD
     fn test_validate_file_when_file_non_existent_should_return_error() {
         let dir = tempdir().unwrap();
         let file_path = dir.path().join("test.yaml");
-
-        let result = EdgeAppManifest::validate_file(&file_path);
-        assert!(result.is_err(), "Expected an error for non-existent file");
-    }
-
-    #[test]
-    fn test_validate_file_when_file_valid_should_return_true() {
-        let dir = tempdir().unwrap();
-        let file_name = "test.yaml";
-        let content = r#"---
-app_id: test_app
-settings:
-  username:
-    type: string
-    default_value: stranger
-    title: username
-    optional: true
-    help_text: An example of a setting that is used in index.html
-"#;
-
-        write_to_tempfile(&dir, file_name, content);
-        let file_path = dir.path().join(file_name);        
-        assert_eq!(EdgeAppManifest::validate_file(&file_path).unwrap(), true);
-    }
-
-    #[test]
-    fn test_validate_file_when_missing_field_should_return_false() {
-        let dir = tempdir().unwrap();
-        let file_name = "test.yaml";
-        let content = r#"---
-app_id: test_app
-settings:
-  username:
-    type: string
-    default_value: stranger
-    title: username
-    help_text: An example of a setting that is used in index.html
-"#;
-
-        write_to_tempfile(&dir, file_name, content);
-        let file_path = dir.path().join(file_name);        
-        assert_eq!(EdgeAppManifest::validate_file(&file_path).unwrap(), false);
-    }
-
-    #[test]
-    fn test_validate_file_when_empty_field_should_return_false() {
-        let dir = tempdir().unwrap();
-        let file_name = "test.yaml";
-        let content = r#"---
-app_id: test_app
-homepage_url: ''
-settings:
-  username:
-    type: string
-    default_value: stranger
-    title: username
-    optional: true
-    help_text: An example of a setting that is used in index.html
-"#;
-
-        write_to_tempfile(&dir, file_name, content);
-        let file_path = dir.path().join(file_name);        
-        assert_eq!(EdgeAppManifest::validate_file(&file_path).unwrap(), false);
-    }
-
-    #[test]
-    fn test_validate_file_when_invaild_type_should_return_false() {
-        let dir = tempdir().unwrap();
-        let file_name = "test.yaml";
-        let content = r#"---
-app_id: test_app
-settings:
-  username:
-    type: bool
-    default_value: stranger
-    title: username
-    optional: true
-    help_text: An example of a setting that is used in index.html
-"#;
-
-        write_to_tempfile(&dir, file_name, content);
-        let file_path = dir.path().join(file_name);        
-        assert_eq!(EdgeAppManifest::validate_file(&file_path).unwrap(), false);
-=======
     fn test_edge_app_versions_formatter_format_output_properly() {
         let data = r#"[{
             "edge_app_channels": [
@@ -1054,6 +955,88 @@
         }]"#;
         let edge_app_versions = EdgeAppVersions::new(serde_json::from_str(data).unwrap());
 
+        let result = EdgeAppManifest::validate_file(&file_path);
+        assert!(result.is_err(), "Expected an error for non-existent file");
+    }
+
+    #[test]
+    fn test_validate_file_when_file_valid_should_return_true() {
+        let dir = tempdir().unwrap();
+        let file_name = "test.yaml";
+        let content = r#"---
+app_id: test_app
+settings:
+  username:
+    type: string
+    default_value: stranger
+    title: username
+    optional: true
+    help_text: An example of a setting that is used in index.html
+"#;
+
+        write_to_tempfile(&dir, file_name, content);
+        let file_path = dir.path().join(file_name);        
+        assert_eq!(EdgeAppManifest::validate_file(&file_path).unwrap(), true);
+    }
+
+    #[test]
+    fn test_validate_file_when_missing_field_should_return_false() {
+        let dir = tempdir().unwrap();
+        let file_name = "test.yaml";
+        let content = r#"---
+app_id: test_app
+settings:
+  username:
+    type: string
+    default_value: stranger
+    title: username
+    help_text: An example of a setting that is used in index.html
+"#;
+
+        write_to_tempfile(&dir, file_name, content);
+        let file_path = dir.path().join(file_name);        
+        assert_eq!(EdgeAppManifest::validate_file(&file_path).unwrap(), false);
+    }
+
+    #[test]
+    fn test_validate_file_when_empty_field_should_return_false() {
+        let dir = tempdir().unwrap();
+        let file_name = "test.yaml";
+        let content = r#"---
+app_id: test_app
+homepage_url: ''
+settings:
+  username:
+    type: string
+    default_value: stranger
+    title: username
+    optional: true
+    help_text: An example of a setting that is used in index.html
+"#;
+
+        write_to_tempfile(&dir, file_name, content);
+        let file_path = dir.path().join(file_name);        
+        assert_eq!(EdgeAppManifest::validate_file(&file_path).unwrap(), false);
+    }
+
+    #[test]
+    fn test_validate_file_when_invaild_type_should_return_false() {
+        let dir = tempdir().unwrap();
+        let file_name = "test.yaml";
+        let content = r#"---
+app_id: test_app
+settings:
+  username:
+    type: bool
+    default_value: stranger
+    title: username
+    optional: true
+    help_text: An example of a setting that is used in index.html
+"#;
+
+        write_to_tempfile(&dir, file_name, content);
+        let file_path = dir.path().join(file_name);        
+        assert_eq!(EdgeAppManifest::validate_file(&file_path).unwrap(), false);
         let output = edge_app_versions.format(OutputType::HumanReadable);
         assert_eq!(
             output,
@@ -1066,6 +1049,5 @@
 +----------+-----------------+-----------+-------------------+
 "#
         );
->>>>>>> 311668e8
     }
 }