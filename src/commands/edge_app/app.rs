use crate::commands;
use crate::commands::edge_app::instance_manifest::InstanceManifest;
use crate::commands::edge_app::manifest::{EdgeAppManifest, Entrypoint};
use crate::commands::edge_app::setting::{deserialize_settings_from_array, Setting, SettingType};
use crate::commands::edge_app::EdgeAppCommand;
use crate::commands::{CommandError, EdgeApps};
use crate::api::version::EdgeAppVersion;

use indicatif::ProgressBar;
use log::debug;
use std::collections::HashMap;
use std::{io, str, thread};

use reqwest::header::HeaderMap;
use reqwest::StatusCode;
use serde::{Deserialize, Serialize};
use serde_json::json;
use serde_yaml;
use std::fs;
use std::fs::File;
use std::io::Write;
use std::path::{Path, PathBuf};
use std::sync::{Arc, Mutex};

use rayon::iter::{IntoParallelRefIterator, ParallelIterator};
use std::time::{Duration, Instant};

use crate::commands::edge_app::utils::{
    collect_paths_for_upload, detect_changed_files, detect_changed_settings,
    ensure_edge_app_has_all_necessary_files, generate_file_tree, FileChanges, SettingChanges,
};

use crate::commands::edge_app::utils::transform_edge_app_path_to_manifest;

use crate::commands::edge_app::manifest::{EntrypointType, MANIFEST_VERSION};
use crate::commands::edge_app::utils::transform_instance_path_to_instance_manifest;


// Edge apps commands
impl EdgeAppCommand {
    pub fn create(&self, name: &str, path: &Path) -> Result<(), CommandError> {
        let parent_dir_path = path.parent().ok_or(CommandError::FileSystemError(
            "Can not obtain edge app root directory.".to_owned(),
        ))?;
        let index_html_path = parent_dir_path.join("index.html");

        if Path::new(&path).exists() || Path::new(&index_html_path).exists() {
            return Err(CommandError::FileSystemError(format!(
                "The directory {} already contains a screenly.yml or index.html file. Use --in-place if you want to create an Edge App in this directory",
                parent_dir_path.display()
            )));
        }

        let app_id = self.api.create_app(name.to_string())?;

        let manifest = EdgeAppManifest {
            syntax: MANIFEST_VERSION.to_owned(),
            id: Some(app_id),
            entrypoint: Some(Entrypoint {
                entrypoint_type: EntrypointType::File,
                uri: None,
            }),
            settings: vec![
                Setting {
                    name: "secret_word".to_string(),
                    title: Some("secret title".to_string()),
                    type_: SettingType::Secret,
                    default_value: None,
                    optional: true,
                    is_global: false,
                    help_text: "An example of a secret setting that is used in index.html"
                        .to_string(),
                },
                Setting {
                    name: "greeting".to_string(),
                    title: Some("greeting title".to_string()),
                    type_: SettingType::String,
                    default_value: Some("Unknown".to_string()),
                    optional: true,
                    is_global: false,
                    help_text: "An example of a string setting that is used in index.html"
                        .to_string(),
                },
            ],
            ..Default::default()
        };

        EdgeAppManifest::save_to_file(&manifest, path)?;

        let index_html_template =
            include_str!(concat!(env!("CARGO_MANIFEST_DIR"), "/data/index.html"));
        let index_html_file = File::create(&index_html_path)?;
        write!(&index_html_file, "{index_html_template}")?;

        Ok(())
    }

    pub fn create_in_place(&self, name: &str, path: &Path) -> Result<(), CommandError> {
        let parent_dir_path = path.parent().ok_or(CommandError::FileSystemError(
            "Can not obtain edge app root directory.".to_owned(),
        ))?;
        let index_html_path = parent_dir_path.join("index.html");

        if !(Path::new(&path).exists() && Path::new(&index_html_path).exists()) {
            return Err(CommandError::FileSystemError(format!(
                "The directory {} should contain screenly.yml and index.html files",
                parent_dir_path.display()
            )));
        }

        let data = fs::read_to_string(path)?;
        let mut manifest: EdgeAppManifest = serde_yaml::from_str(&data)?;

        if manifest.id.is_some() {
            return Err(CommandError::InitializationError("The operation can only proceed when 'id' is not set in the 'screenly.yml' configuration file".to_string()));
        }

        let app_id = self.api.create_app(name.to_string())?;

        manifest.id = Some(app_id);

        EdgeAppManifest::save_to_file(&manifest, path)?;

        Ok(())
    }

    pub fn list(&self) -> Result<EdgeApps, CommandError> {
<<<<<<< HEAD
        Ok(self.api.list_apps()?)
=======
        Ok(EdgeApps::new(commands::get(
            &self.authentication,
            "v4/edge-apps?select=id,name&deleted=eq.false",
        )?))
>>>>>>> cc41386c
    }

    pub fn deploy(
        self,
        path: Option<String>,
        delete_missing_settings: Option<bool>,
    ) -> Result<u32, CommandError> {
        let manifest_path = transform_edge_app_path_to_manifest(&path)?;

        EdgeAppManifest::ensure_manifest_is_valid(&manifest_path)?;
        let manifest = EdgeAppManifest::new(&manifest_path)?;

        let actual_app_id = match self.get_app_id(path.clone()) {
            Ok(id) => id,
            Err(_) => return Err(CommandError::MissingAppId),
        };

        let version_metadata_changed =
            self.detect_version_metadata_changes(&actual_app_id, &manifest)?;

        let edge_app_dir = manifest_path.parent().ok_or(CommandError::MissingField)?;

        let local_files = collect_paths_for_upload(edge_app_dir)?;
        ensure_edge_app_has_all_necessary_files(&local_files)?;

        let revision = match self.api.get_latest_revision(&actual_app_id)? {
            Some(revision) => revision.revision,
            None => 0,
        };

        let remote_files = self.api.get_version_asset_signatures(&actual_app_id, revision)?;
        let changed_files = detect_changed_files(&local_files, &remote_files)?;
        debug!("Changed files: {:?}", &changed_files);

        let remote_settings = deserialize_settings_from_array(commands::get(
            &self.api.authentication,
            &format!(
                "v4.1/edge-apps/settings?select=name,type,default_value,optional,title,help_text&app_id=eq.{}&order=name.asc",
                actual_app_id,
            ),
        )?)?;

        let changed_settings = detect_changed_settings(&manifest, &remote_settings)?;
        self.upload_changed_settings(actual_app_id.clone(), &changed_settings)?;

        self.maybe_delete_missing_settings(
            delete_missing_settings,
            actual_app_id.clone(),
            changed_settings,
        )?;

        self.update_entrypoint_value(path)?;

        let file_tree = generate_file_tree(&local_files, edge_app_dir);

        let old_file_tree = self.get_file_tree(&actual_app_id, revision);

        let file_tree_changed = match old_file_tree {
            Ok(tree) => file_tree != tree,
            Err(_) => true,
        };

        debug!("File tree changed: {}", file_tree_changed);
        if !self.requires_upload(&changed_files) && !file_tree_changed && !version_metadata_changed
        {
            return Err(CommandError::NoChangesToUpload(
                "No changes detected".to_owned(),
            ));
        }

        // now that we know we have changes, we can create a new version
        let revision =
            self.create_version(&manifest, generate_file_tree(&local_files, edge_app_dir))?;

        self.upload_changed_files(edge_app_dir, &actual_app_id, revision, &changed_files)?;
        debug!("Files uploaded");

        self.ensure_assets_processing_finished(&actual_app_id, revision)?;
        // now we freeze it by publishing it
        self.publish(&actual_app_id, revision)?;
        debug!("Edge app published.");

        self.promote_version(&actual_app_id, revision, "stable")?;

        Ok(revision)
    }

    fn promote_version(
        &self,
        app_id: &str,
        revision: u32,
        channel: &str,
    ) -> Result<(), CommandError> {
        let get_response = commands::get(
            &self.api.authentication,
            &format!(
                "v4/edge-apps/versions?select=revision&app_id=eq.{}&revision=eq.{}",
                app_id, revision
            ),
        )?;
        let version =
            serde_json::from_value::<Vec<HashMap<String, serde_json::Value>>>(get_response)?;
        if version.is_empty() {
            return Err(CommandError::RevisionNotFound(revision.to_string()));
        }

        let response = commands::patch(
            &self.api.authentication,
            &format!(
                "v4/edge-apps/channels?select=channel,app_revision&channel=eq.{}&app_id=eq.{}",
                channel, app_id
            ),
            &json!(
            {
                "app_revision": revision,
            }),
        )?;

        #[derive(Clone, Debug, Default, PartialEq, Deserialize)]
        struct Channel {
            app_revision: u32,
            channel: String,
        }

        let channels = serde_json::from_value::<Vec<Channel>>(response)?;
        if channels.is_empty() {
            return Err(CommandError::MissingField);
        }
        if channels[0].channel != channel || channels[0].app_revision != revision {
            return Err(CommandError::MissingField);
        }

        Ok(())
    }

    pub fn delete_app(&self, app_id: &str) -> Result<(), CommandError> {
        commands::delete(
            &self.api.authentication,
            &format!("v4/edge-apps?id=eq.{}", app_id),
        )?;

        Ok(())
    }

    pub fn update_name(&self, app_id: &str, name: &str) -> Result<(), CommandError> {
        commands::patch(
            &self.api.authentication,
            &format!("v4/edge-apps?select=name&id=eq.{}", app_id),
            &json!(
            {
                "name": name,
            }),
        )?;

        Ok(())
    }

    fn maybe_delete_missing_settings(
        &self,
        delete_missing_settings: Option<bool>,
        actual_app_id: String,
        changed_settings: SettingChanges,
    ) -> Result<(), CommandError> {
        match delete_missing_settings {
            Some(delete) => {
                if delete {
                    self.delete_deleted_settings(
                        actual_app_id.clone(),
                        &changed_settings.deleted,
                        false,
                    )?;
                }
            }
            None => {
                if let Ok(_ci) = std::env::var("CI") {
                    return Ok(());
                }
                self.delete_deleted_settings(
                    actual_app_id.clone(),
                    &changed_settings.deleted,
                    true,
                )?;
            }
        }

        Ok(())
    }

    pub fn update_entrypoint_value(&self, path: Option<String>) -> Result<(), CommandError> {
        let manifest = EdgeAppManifest::new(&transform_edge_app_path_to_manifest(&path)?)?;
        let setting_key = "screenly_entrypoint";

        if let Some(entrypoint) = &manifest.entrypoint {
            match entrypoint.entrypoint_type {
                EntrypointType::RemoteGlobal => {
                    let setting_value = match entrypoint.uri {
                        Some(ref uri) => uri.clone(),
                        None => "".to_owned(),
                    };
                    self.set_setting(path, setting_key, &setting_value)?;
                }
                EntrypointType::RemoteLocal => {
                    let instance_manifest = InstanceManifest::new(
                        &transform_instance_path_to_instance_manifest(&path)?,
                    )?;
                    let setting_value: String = match instance_manifest.entrypoint_uri {
                        Some(ref uri) => uri.clone(),
                        None => "".to_owned(),
                    };
                    self.set_setting(path, setting_key, &setting_value)?;
                }
                _ => {}
            }
        }

        Ok(())
    }

    fn ensure_assets_processing_finished(
        &self,
        app_id: &str,
        revision: u32,
    ) -> Result<(), CommandError> {
        const SLEEP_TIME: u64 = 2;
        const MAX_WAIT_TIME: u64 = 1000; // 1000 seconds - it could take a while for assets to process

        let mut pb: Option<ProgressBar> = None;
        let mut assets_to_process = 0;
        let start_time = Instant::now();

        loop {
            // TODO: we are not handling possible errors in asset processing here.
            // Which are unlikely to happen, because we upload assets as they are, but still
            if start_time.elapsed().as_secs() > MAX_WAIT_TIME {
                return Err(CommandError::AssetProcessingTimeout);
            }

            let value = commands::get(
                &self.api.authentication,
                &format!(
                    "v4/assets?select=status,processing_error,title&app_id=eq.{}&app_revision=eq.{}&status=neq.finished",
                    app_id, revision
                ),
            )?;
            debug!("ensure_assets_processing_finished: {:?}", &value);

            if let Some(array) = value.as_array() {
                for item in array {
                    if let Some(status) = item["status"].as_str() {
                        if status == "error" {
                            return Err(CommandError::AssetProcessingError(format!(
                                "Asset {}. Error: {}",
                                item["title"], item["processing_error"]
                            )));
                        }
                    }
                }

                if array.is_empty() {
                    if let Some(progress_bar) = pb.as_ref() {
                        progress_bar.finish_with_message("Assets processed");
                    }
                    break;
                }
                match &mut pb {
                    Some(ref mut progress_bar) => {
                        progress_bar.set_position(assets_to_process - (array.len() as u64));
                        progress_bar.set_message("Processing Items:");
                    }
                    None => {
                        pb = Some(ProgressBar::new(array.len() as u64));
                        assets_to_process = array.len() as u64;
                    }
                }
            }
            thread::sleep(Duration::from_secs(SLEEP_TIME));
        }
        Ok(())
    }

    // TODO: remove
    fn requires_upload(&self, changed_files: &FileChanges) -> bool {
        changed_files.has_changes()
    }
}

impl EdgeAppCommand {
    pub fn get_app_name(&self, app_id: &str) -> Result<String, CommandError> {
        let response = commands::get(
            &self.api.authentication,
            &format!("v4/edge-apps?select=name&id=eq.{}", app_id),
        )?;

        #[derive(Clone, Debug, Default, PartialEq, Serialize, Deserialize)]
        struct App {
            name: String,
        }

        let apps = serde_json::from_value::<Vec<App>>(response)?;
        if apps.is_empty() {
            return Err(CommandError::MissingField);
        }

        Ok(apps[0].name.clone())
    }

    pub fn clear_app_id(&self, path: &Path) -> Result<(), CommandError> {
        let data = fs::read_to_string(path)?;
        let mut manifest: EdgeAppManifest = serde_yaml::from_str(&data)?;

        manifest.id = None;
        EdgeAppManifest::save_to_file(&manifest, PathBuf::from(path).as_path())?;

        Ok(())
    }

    fn create_version(
        &self,
        manifest: &EdgeAppManifest,
        file_tree: HashMap<String, String>,
    ) -> Result<u32, CommandError> {
        let mut json = EdgeAppManifest::prepare_payload(manifest);
        json.insert("file_tree", json!(file_tree));

        let response = commands::post(
            &self.api.authentication,
            "v4/edge-apps/versions?select=revision",
            &json,
        )?;
        if let Some(arr) = response.as_array() {
            if let Some(obj) = arr.first() {
                if let Some(revision) = obj["revision"].as_u64() {
                    debug!("New version revision: {}", revision);
                    return Ok(revision as u32);
                }
            }
        }

        Err(CommandError::MissingField)
    }

<<<<<<< HEAD
=======
    pub fn get_latest_revision(
        &self,
        app_id: &str,
    ) -> Result<Option<EdgeAppVersion>, CommandError> {
        let response = commands::get(
            &self.authentication,
            &format!(
                "v4.1/edge-apps/versions?select=user_version,description,icon,author,homepage_url,revision,ready_signal&app_id=eq.{}&order=revision.desc&limit=1",
                app_id
            ),
        )?;

        let versions: Vec<EdgeAppVersion> =
            serde_json::from_value::<Vec<EdgeAppVersion>>(response)?;

        if versions.is_empty() {
            return Ok(None);
        }
        Ok(versions.first().cloned())
    }

>>>>>>> cc41386c
    fn get_file_tree(
        &self,
        app_id: &str,
        revision: u32,
    ) -> Result<HashMap<String, String>, CommandError> {
        let response = commands::get(
            &self.api.authentication,
            &format!(
                "v4/edge-apps/versions?select=file_tree&app_id=eq.{}&revision=eq.{}",
                app_id, revision
            ),
        )?;

        #[derive(Clone, Debug, Default, PartialEq, Deserialize)]
        struct FileTree {
            file_tree: HashMap<String, String>,
        }

        let file_tree = serde_json::from_value::<Vec<FileTree>>(response)?;
        if file_tree.is_empty() {
            return Ok(HashMap::new());
        }

        Ok(file_tree[0].file_tree.clone())
    }

    fn upload_changed_settings(
        &self,
        app_id: String,
        changed_settings: &SettingChanges,
    ) -> Result<(), CommandError> {
        for setting in &changed_settings.creates {
            self.create_setting(app_id.clone(), setting)?;
        }
        for setting in &changed_settings.updates {
            self.update_setting(app_id.clone(), setting)?;
        }
        Ok(())
    }

    fn delete_deleted_settings(
        &self,
        app_id: String,
        deleted: &Vec<Setting>,
        prompt_user: bool,
    ) -> Result<(), CommandError> {
        for setting in deleted {
            self.try_delete_setting(app_id.clone(), setting, prompt_user)?;
        }
        Ok(())
    }

    fn upload_changed_files(
        &self,
        edge_app_dir: &Path,
        app_id: &str,
        revision: u32,
        changed_files: &FileChanges,
    ) -> Result<(), CommandError> {
        debug!("Changed files: {:#?}", changed_files);

        let copied_signatures = self.copy_edge_app_assets(
            app_id,
            revision,
            changed_files
                .get_local_signatures()
                .iter()
                .cloned()
                .collect(),
        )?;

        debug!("Uploading edge app assets");
        let files_to_upload = changed_files.get_files_to_upload(copied_signatures);
        if files_to_upload.is_empty() {
            debug!("No files to upload");
            return Ok(());
        }

        debug!("Uploading edge app files: {:#?}", files_to_upload);
        let file_paths: Vec<PathBuf> = files_to_upload
            .iter()
            .map(|file| edge_app_dir.join(&file.path))
            .collect();

        self.upload_edge_app_assets(app_id, revision, &file_paths)?;

        Ok(())
    }

    fn try_delete_setting(
        &self,
        app_id: String,
        setting: &Setting,
        prompt_user: bool,
    ) -> Result<(), CommandError> {
        debug!("Deleting setting: {:?}", &setting.name);

        let mut input_name = String::new();

        if !prompt_user {
            return self.delete_setting(app_id, setting);
        }

        let prompt = format!("It seems like the setting \"{}\" is absent in the YAML file, but it exists on the server. If you wish to skip deletion, you can leave the input blank. Warning, deleting the setting will drop all the associated values. To proceed with deletion, please confirm the setting name by writing it down: ", setting.name);
        println!("{}", prompt);
        io::stdin()
            .read_line(&mut input_name)
            .expect("Failed to read input");

        if input_name.trim() == "" {
            return Ok(());
        }

        if input_name.trim() != setting.name {
            // Should we ask for confirmation again if user input is wrong?
            return Err(CommandError::WrongSettingName(setting.name.to_string()));
        }

        self.delete_setting(app_id, setting)
    }

    fn copy_edge_app_assets(
        &self,
        app_id: &str,
        revision: u32,
        mut asset_signatures: Vec<String>,
    ) -> Result<Vec<String>, CommandError> {
        let mut headers = HeaderMap::new();
        headers.insert("Prefer", "return=representation".parse()?);

        asset_signatures.sort();
        let payload = json!({
            "app_id": app_id,
            "revision": revision,
            "signatures": asset_signatures,
        });

        let response = commands::post(&self.api.authentication, "v4/edge-apps/copy-assets", &payload)?;
        let copied_assets = serde_json::from_value::<Vec<String>>(response)?;

        debug!("Copied assets: {:?}", copied_assets);
        Ok(copied_assets)
    }

    fn upload_edge_app_assets(
        &self,
        app_id: &str,
        revision: u32,
        paths: &[PathBuf],
    ) -> Result<(), CommandError> {
        let pb = ProgressBar::new(paths.len() as u64);
        pb.set_message("Files uploaded:");
        let shared_pb = Arc::new(Mutex::new(pb));

        paths.par_iter().try_for_each(|path| {
            let result = self.upload_single_asset(app_id, revision, path, &shared_pb);
            if result.is_ok() {
                let locked_pb = shared_pb.lock().unwrap();
                locked_pb.inc(1);
            }
            result
        })
    }

    fn upload_single_asset(
        &self,
        app_id: &str,
        revision: u32,
        path: &Path,
        _pb: &Arc<Mutex<ProgressBar>>,
    ) -> Result<(), CommandError> {
        let url = format!("{}/v4/assets", &self.api.authentication.config.url);

        let mut headers = HeaderMap::new();
        headers.insert("Prefer", "return=representation".parse()?);

        debug!("Uploading file: {:?}", path);
        let form = reqwest::blocking::multipart::Form::new()
            .text(
                "title",
                path.file_name()
                    .ok_or(CommandError::FileSystemError(
                        "Can't obtain file name".to_owned(),
                    ))?
                    .to_string_lossy()
                    .to_string(),
            )
            .text("app_id", app_id.to_string())
            .text("app_revision", revision.to_string())
            .file("file", path)?;

        let response = self
            .api.authentication
            .build_client()?
            .post(url)
            .multipart(form)
            .headers(headers)
            .timeout(Duration::from_secs(3600)) // timeout is equal to server timeout
            .send()?;

        let status = response.status();
        if status != StatusCode::CREATED {
            debug!("Response: {:?}", &response.text());
            return Err(CommandError::WrongResponseStatus(status.as_u16()));
        }

        Ok(())
    }

    fn publish(&self, app_id: &str, revision: u32) -> Result<(), CommandError> {
        commands::patch(
            &self.api.authentication,
            &format!(
                "v4/edge-apps/versions?app_id=eq.{}&revision=eq.{}",
                app_id, revision
            ),
            &json!({"published": true}),
        )?;

        Ok(())
    }

    pub fn is_setting_global(&self, app_id: &str, setting_key: &str) -> Result<bool, CommandError> {
        let response = commands::get(
            &self.api.authentication,
            &format!(
                "v4.1/edge-apps/settings?select=is_global&app_id=eq.{}&name=eq.{}",
                app_id, setting_key,
            ),
        )?;

        #[derive(Clone, Debug, Default, PartialEq, Serialize, Deserialize)]
        struct SettingIsGlobal {
            is_global: bool,
        }

        let setting_list = serde_json::from_value::<Vec<SettingIsGlobal>>(response)?;

        if setting_list.is_empty() {
            return Err(CommandError::SettingDoesNotExist(setting_key.to_string()));
        }

        let setting = &setting_list[0];

        Ok(setting.is_global)
    }

    pub fn get_app_id_by_installation(
        &self,
        installation_id: &str,
    ) -> Result<String, CommandError> {
        let response = commands::get(
            &self.api.authentication,
            &format!(
                "v4.1/edge-apps/installations?select=app_id&id=eq.{}",
                installation_id
            ),
        )?;

        #[derive(Clone, Debug, Default, PartialEq, Serialize, Deserialize)]
        struct Installation {
            app_id: String,
        }

        let installations = serde_json::from_value::<Vec<Installation>>(response)?;
        if installations.is_empty() {
            return Err(CommandError::MissingField);
        }

        Ok(installations[0].app_id.clone())
    }

    pub fn detect_version_metadata_changes(
        &self,
        app_id: &str,
        manifest: &EdgeAppManifest,
    ) -> Result<bool, CommandError> {
<<<<<<< HEAD
        let version = self.api.get_latest_revision(app_id)?;
        // TODO: implement entrypoint changes on the backend
=======
        let version = self.get_latest_revision(app_id)?;
>>>>>>> cc41386c
        match version {
            Some(_version) => Ok(_version
                != EdgeAppVersion {
                    ready_signal: manifest.ready_signal.unwrap_or(false),
                    user_version: manifest.user_version.clone(),
                    description: manifest.description.clone(),
                    icon: manifest.icon.clone(),
                    author: manifest.author.clone(),
                    homepage_url: manifest.homepage_url.clone(),
                    revision: _version.revision,
                }),
            None => Ok(false),
        }
    }

    pub fn get_installation_id(&self, path: Option<String>) -> Result<String, CommandError> {
        let instance_manifest =
            InstanceManifest::new(&transform_instance_path_to_instance_manifest(&path)?)?;
        match instance_manifest.id {
            Some(id) if !id.is_empty() => Ok(id),
            _ => Err(CommandError::MissingInstallationId),
        }
    }

    pub fn get_app_id(&self, path: Option<String>) -> Result<String, CommandError> {
        let edge_app_manifest = EdgeAppManifest::new(&transform_edge_app_path_to_manifest(&path)?)?;
        match edge_app_manifest.id {
            Some(id) if !id.is_empty() => Ok(id),
            _ => Err(CommandError::MissingAppId),
        }
    }
}

#[cfg(test)]
mod tests {
    use super::*;
    use std::env;

    use commands::edge_app::manifest::MANIFEST_VERSION;
    use httpmock::Method::{DELETE, GET, PATCH, POST};

    use crate::commands::edge_app::test_utils::tests::{
        create_edge_app_manifest_for_test, create_instance_manifest_for_test,
        prepare_edge_apps_test,
    };
    use crate::commands::edge_app::utils::EdgeAppFile;
    use tempfile::tempdir;

    #[test]
    fn test_edge_app_create_should_create_app_and_required_files() {
        let (tmp_dir, command, mock_server, _manifest, _instance_manifest) =
            prepare_edge_apps_test(false, false);

        let post_mock = mock_server.mock(|when, then| {
            when.method(POST)
                .path("/v4/edge-apps")
                .header("Authorization", "Token token")
                .json_body(json!({
                    "name": "Best app ever"
                }));
            then.status(201)
                .json_body(json!([{"id": "test-id", "name": "Best app ever"}]));
        });

        let result = command.create(
            "Best app ever",
            tmp_dir.path().join("screenly.yml").as_path(),
        );

        post_mock.assert();

        assert!(tmp_dir.path().join("screenly.yml").exists());
        assert!(tmp_dir.path().join("index.html").exists());

        let data = fs::read_to_string(tmp_dir.path().join("screenly.yml")).unwrap();
        let manifest: EdgeAppManifest = serde_yaml::from_str(&data).unwrap();
        assert_eq!(manifest.id, Some("test-id".to_owned()));
        assert_eq!(
            manifest.settings,
            vec![
                Setting {
                    name: "greeting".to_string(),
                    title: Some("greeting title".to_string()),
                    type_: SettingType::String,
                    default_value: Some("Unknown".to_string()),
                    optional: true,
                    is_global: false,
                    help_text: "An example of a string setting that is used in index.html"
                        .to_string(),
                },
                Setting {
                    name: "secret_word".to_string(),
                    title: Some("secret title".to_string()),
                    type_: SettingType::Secret,
                    default_value: None,
                    optional: true,
                    is_global: false,
                    help_text: "An example of a secret setting that is used in index.html"
                        .to_string(),
                }
            ]
        );
        assert_eq!(
            manifest.entrypoint,
            Some(Entrypoint {
                entrypoint_type: EntrypointType::File,
                uri: None
            })
        );

        let data_index_html = fs::read_to_string(tmp_dir.path().join("index.html")).unwrap();
        assert_eq!(
            data_index_html,
            include_str!(concat!(env!("CARGO_MANIFEST_DIR"), "/data/index.html"))
        );

        assert!(result.is_ok());
    }

    #[test]
    fn test_edge_app_create_when_manifest_or_index_html_exist_should_return_error() {
        let (tmp_dir, command, _mock_server, _manifest, _instance_manifest) =
            prepare_edge_apps_test(true, false);

        let result = command.create(
            "Best app ever",
            tmp_dir.path().join("screenly.yml").as_path(),
        );

        assert!(result.is_err());
        assert!(result
                .unwrap_err()
                .to_string()
                .contains("already contains a screenly.yml or index.html file. Use --in-place if you want to create an Edge App in this directory"));

        fs::remove_file(tmp_dir.path().join("screenly.yml")).unwrap();

        File::create(tmp_dir.path().join("index.html")).unwrap();

        let result = command.create(
            "Best app ever",
            tmp_dir.path().join("screenly.yml").as_path(),
        );

        assert!(result.is_err());
        assert!(result
                .unwrap_err()
                .to_string()
                .contains("already contains a screenly.yml or index.html file. Use --in-place if you want to create an Edge App in this directory"));
    }

    #[test]
    fn test_create_in_place_edge_app_should_create_edge_app_using_existing_files() {
        let (tmp_dir, command, mock_server, _manifest, _instance_manifest) =
            prepare_edge_apps_test(false, false);

        let post_mock = mock_server.mock(|when, then| {
            when.method(POST)
                .path("/v4/edge-apps")
                .header("Authorization", "Token token")
                .json_body(json!({
                    "name": "Best app ever"
                }));
            then.status(201)
                .json_body(json!([{"id": "test-id", "name": "Best app ever"}]));
        });

        // Prepare index.html
        File::create(tmp_dir.path().join("index.html")).unwrap();
        EdgeAppManifest::save_to_file(
            &EdgeAppManifest {
                syntax: MANIFEST_VERSION.to_owned(),
                ..Default::default()
            },
            tmp_dir.path().join("screenly.yml").as_path(),
        )
        .unwrap();

        let result = command.create_in_place(
            "Best app ever",
            tmp_dir.path().join("screenly.yml").as_path(),
        );

        post_mock.assert();

        let data = fs::read_to_string(tmp_dir.path().join("screenly.yml")).unwrap();
        let manifest: EdgeAppManifest = serde_yaml::from_str(&data).unwrap();
        assert_eq!(manifest.id, Some("test-id".to_owned()));

        assert!(result.is_ok());
    }

    #[test]
    fn test_create_in_place_edge_app_when_manifest_or_index_html_missed_should_return_error() {
        let (tmp_dir, command, _mock_server, _manifest, _instance_manifest) =
            prepare_edge_apps_test(false, false);

        File::create(tmp_dir.path().join("screenly.yml")).unwrap();

        let result = command.create_in_place(
            "Best app ever",
            tmp_dir.path().join("screenly.yml").as_path(),
        );

        assert!(result.is_err());
        assert!(result
            .unwrap_err()
            .to_string()
            .contains("should contain screenly.yml and index.html files"));

        fs::remove_file(tmp_dir.path().join("screenly.yml")).unwrap();

        File::create(tmp_dir.path().join("index.html")).unwrap();

        let result = command.create_in_place(
            "Best app ever",
            tmp_dir.path().join("screenly.yml").as_path(),
        );

        assert!(result.is_err());
        assert!(result
            .unwrap_err()
            .to_string()
            .contains("should contain screenly.yml and index.html files"));
    }

    #[test]
    fn test_create_in_place_edge_app_when_manifest_has_non_empty_app_id_should_return_error() {
        let (tmp_dir, command, _mock_server, _manifest, _instance_manifest) =
            prepare_edge_apps_test(false, false);

        File::create(tmp_dir.path().join("index.html")).unwrap();

        let manifest = EdgeAppManifest {
            id: Some("non-empty".to_string()),
            syntax: MANIFEST_VERSION.to_owned(),
            ..Default::default()
        };

        EdgeAppManifest::save_to_file(&manifest, tmp_dir.path().join("screenly.yml").as_path())
            .unwrap();

        let result = command.create_in_place(
            "Best app ever",
            tmp_dir.path().join("screenly.yml").as_path(),
        );

        assert!(result.is_err());
        assert_eq!(
                result.unwrap_err().to_string(),
                "Initialization Failed: The operation can only proceed when 'id' is not set in the 'screenly.yml' configuration file"
            );
    }

    #[test]
    fn test_list_edge_apps_should_send_correct_request() {
        let (_tmp_dir, command, mock_server, _manifest, _instance_manifest) =
            prepare_edge_apps_test(false, false);

        let edge_apps_mock = mock_server.mock(|when, then| {
            when.method(GET)
                .path("/v4/edge-apps")
                .query_param("select", "id,name")
                .query_param("deleted", "eq.false")
                .header("Authorization", "Token token")
                .header(
                    "user-agent",
                    format!("screenly-cli {}", env!("CARGO_PKG_VERSION")),
                );
            then.status(200).json_body(json!([]));
        });

        let result = command.list();
        edge_apps_mock.assert();
        assert!(result.is_ok());
    }

    #[test]
    fn test_deploy_should_send_correct_requests() {
        let (temp_dir, command, mock_server, _manifest, _instance_manifest) =
            prepare_edge_apps_test(false, false);

        let mut manifest = create_edge_app_manifest_for_test(vec![
            Setting {
                name: "asetting".to_string(),
                type_: SettingType::String,
                title: Some("atitle".to_string()),
                optional: false,
                default_value: Some("".to_string()),
                is_global: false,
                help_text: "help text".to_string(),
            },
            Setting {
                name: "nsetting".to_string(),
                type_: SettingType::String,
                title: Some("ntitle".to_string()),
                optional: false,
                default_value: Some("".to_string()),
                is_global: false,
                help_text: "help text".to_string(),
            },
        ]);

        manifest.user_version = None;
        manifest.author = None;
        manifest.entrypoint = None;

        // let get_entrypoint_mock = mock_server.mock(|when, then| {
        //     when.method(GET)
        //         .path("/v4.1/edge-apps/installations")
        //         .header("Authorization", "Token token")
        //         .header(
        //             "user-agent",
        //             format!("screenly-cli {}", env!("CARGO_PKG_VERSION")),
        //         )
        //         .query_param("id", "eq.01H2QZ6Z8WXWNDC0KQ198XCZEB")
        //         .query_param("select", "entrypoint");
        //     then.status(200).json_body(json!([{"entrypoint": null}]));
        // });
        // "v4.1/edge-apps/versions?select=user_version,description,icon,author,entrypoint&app_id=eq.{}&order=revision.desc&limit=1",
        let last_versions_mock = mock_server.mock(|when, then| {
            when.method(GET)
                .path("/v4.1/edge-apps/versions")
                .header("Authorization", "Token token")
                .header(
                    "user-agent",
                    format!("screenly-cli {}", env!("CARGO_PKG_VERSION")),
                )
                .query_param(
                    "select",
                    "user_version,description,icon,author,homepage_url,revision,ready_signal",
                )
                .query_param("app_id", "eq.01H2QZ6Z8WXWNDC0KQ198XCZEW")
                .query_param("order", "revision.desc")
                .query_param("limit", "1");
            then.status(200).json_body(json!([
                {
                    "user_version": "1",
                    "description": "desc",
                    "icon": "icon",
                    "author": "author",
                    "homepage_url": "homepage_url",
                    "ready_signal": false,
                    "revision": 7,
                }
            ]));
        });

        // "v4/assets?select=signature&app_id=eq.{}&app_revision=eq.{}&type=eq.edge-app-file",
        let assets_mock = mock_server.mock(|when, then| {
            when.method(GET)
                .path("/v4/assets")
                .header("Authorization", "Token token")
                .header(
                    "user-agent",
                    format!("screenly-cli {}", env!("CARGO_PKG_VERSION")),
                )
                .query_param("select", "signature")
                .query_param("app_id", "eq.01H2QZ6Z8WXWNDC0KQ198XCZEW")
                .query_param("app_revision", "eq.7")
                .query_param("type", "eq.edge-app-file");
            then.status(200).json_body(json!([{"signature": "sig"}]));
        });

        // v4/edge-apps/versions?select=file_tree&app_id=eq.{}&revision=eq.{}
        let file_tree_from_version_mock = mock_server.mock(|when, then| {
            when.method(GET)
                .path("/v4/edge-apps/versions")
                .header("Authorization", "Token token")
                .header(
                    "user-agent",
                    format!("screenly-cli {}", env!("CARGO_PKG_VERSION")),
                )
                .query_param("app_id", "eq.01H2QZ6Z8WXWNDC0KQ198XCZEW")
                .query_param("revision", "eq.7")
                .query_param("select", "file_tree");
            then.status(200).json_body(json!([{"index.html": "sig"}]));
        });

        //  v4/edge-apps/settings?select=type,default_value,optional,title,help_text&app_id=eq.{}&order=title.asc
        let settings_mock = mock_server.mock(|when, then| {
                when.method(GET)
                    .path("/v4.1/edge-apps/settings")
                    .header("Authorization", "Token token")
                    .header(
                        "user-agent",
                        format!("screenly-cli {}", env!("CARGO_PKG_VERSION")),
                    )
                    .query_param("app_id", "eq.01H2QZ6Z8WXWNDC0KQ198XCZEW")
                    .query_param("select", "name,type,default_value,optional,title,help_text")
                    .query_param("order", "name.asc");
                then.status(200).json_body(json!([{
                    "name": "nsetting".to_string(),
                    "type": SettingType::String,
                    "default_value": "5".to_string(),
                    "title": "ntitle".to_string(),
                    "optional": true,
                    "help_text": "For how long to display the map overlay every time the rover has moved to a new position.".to_string(),
                    "is_global": false,
                }, {
                    "name": "isetting".to_string(),
                    "type": SettingType::String,
                    "default_value": "5".to_string(),
                    "title": null,
                    "optional": true,
                    "help_text": "Some text".to_string(),
                    "is_global": false,
                }]));
            });

        let create_version_mock = mock_server.mock(|when, then| {
                when.method(POST)
                    .path("/v4/edge-apps/versions")
                    .header("Authorization", "Token token")
                    .header(
                        "user-agent",
                        format!("screenly-cli {}", env!("CARGO_PKG_VERSION")),
                    )
                    .json_body(json!({
                        "app_id": "01H2QZ6Z8WXWNDC0KQ198XCZEW",
                        "description": "asdf",
                        "icon": "asdf",
                        "homepage_url": "asdfasdf",
                        "file_tree": {
                            "index.html": "0a209f86d081884c7d659a2feaa0c55ad015a3bf4f1b2b0b822cd15d6c15b0f00a08122086cebd0c365d241e32d5b0972c07aae3a8d6499c2a9471aa85943a35577200021a180a14a94a8fe5ccb19ba61c4c0873d391e987982fbbd31000"
                        },
                        "ready_signal": false,
                    }));
                then.status(201).json_body(json!([{"revision": 8}]));
            });

        //  v4/edge-apps/settings?app_id=eq.{}
        let settings_mock_create = mock_server.mock(|when, then| {
            when.method(POST)
                .path("/v4.1/edge-apps/settings")
                .header("Authorization", "Token token")
                .header(
                    "user-agent",
                    format!("screenly-cli {}", env!("CARGO_PKG_VERSION")),
                )
                .json_body(json!({
                    "name": "asetting",
                    "app_id": "01H2QZ6Z8WXWNDC0KQ198XCZEW",
                    "type": "string",
                    "default_value": "",
                    "title": "atitle",
                    "optional": false,
                    "help_text": "help text",
                }));
            then.status(201).json_body(json!(
            [{
                "name": "asetting",
                "app_id": "01H2QZ6Z8WXWNDC0KQ198XCZEW",
                "type": "string",
                "default_value": "",
                "title": "atitle",
                "optional": false,
                "help_text": "help text",
            }]));
        });

        let settings_mock_patch = mock_server.mock(|when, then| {
            when.method(PATCH)
                .path("/v4.1/edge-apps/settings")
                .header("Authorization", "Token token")
                .header(
                    "user-agent",
                    format!("screenly-cli {}", env!("CARGO_PKG_VERSION")),
                )
                .query_param("app_id", "eq.01H2QZ6Z8WXWNDC0KQ198XCZEW")
                .query_param("name", "eq.nsetting")
                .json_body(json!({
                    "name": "nsetting",
                    "type": "string",
                    "default_value": "",
                    "title": "ntitle",
                    "optional": false,
                    "help_text": "help text",
                }));
            then.status(200).json_body(json!(
            [{
                "name": "nsetting",
                "app_id": "01H2QZ6Z8WXWNDC0KQ198XCZEW",
                "type": "string",
                "default_value": "",
                "title": "ntitle",
                "optional": false,
                "help_text": "help text",
            }]));
        });

        let settings_mock_delete = mock_server.mock(|when, then| {
            when.method(DELETE)
                .path("/v4.1/edge-apps/settings")
                .header("Authorization", "Token token")
                .header(
                    "user-agent",
                    format!("screenly-cli {}", env!("CARGO_PKG_VERSION")),
                )
                .query_param("app_id", "eq.01H2QZ6Z8WXWNDC0KQ198XCZEW")
                .query_param("name", "eq.isetting");
            then.status(204).json_body(json!({}));
        });

        let copy_assets_mock = mock_server.mock(|when, then| {
                when.method(POST)
                    .path("/v4/edge-apps/copy-assets")
                    .header("Authorization", "Token token")
                    .header(
                        "user-agent",
                        format!("screenly-cli {}", env!("CARGO_PKG_VERSION")),
                    ).json_body(json!({
                        "app_id": "01H2QZ6Z8WXWNDC0KQ198XCZEW",
                        "revision": 8,
                        "signatures": ["0a209f86d081884c7d659a2feaa0c55ad015a3bf4f1b2b0b822cd15d6c15b0f00a08122086cebd0c365d241e32d5b0972c07aae3a8d6499c2a9471aa85943a35577200021a180a14a94a8fe5ccb19ba61c4c0873d391e987982fbbd31000"]
                    }));
                then.status(201).json_body(json!([]));
            });

        let upload_assets_mock = mock_server.mock(|when, then| {
            when.method(POST).path("/v4/assets");
            then.status(201).body("");
        });
        // "v4/assets?select=status&app_id=eq.{}&app_revision=eq.{}&status=neq.finished&limit=1",
        let finished_processing_mock = mock_server.mock(|when, then| {
            when.method(GET)
                .path("/v4/assets")
                .query_param("select", "status,processing_error,title")
                .query_param("app_id", "eq.01H2QZ6Z8WXWNDC0KQ198XCZEW")
                .query_param("app_revision", "eq.8")
                .query_param("status", "neq.finished");
            then.status(200).json_body(json!([]));
        });

        //   "v4/edge-apps/versions?app_id=eq.{}&revision=eq.{}",
        let publish_mock = mock_server.mock(|when, then| {
            when.method(PATCH)
                .path("/v4/edge-apps/versions")
                .header("Authorization", "Token token")
                .header(
                    "user-agent",
                    format!("screenly-cli {}", env!("CARGO_PKG_VERSION")),
                )
                .query_param("app_id", "eq.01H2QZ6Z8WXWNDC0KQ198XCZEW")
                .query_param("revision", "eq.8")
                .json_body(json!({"published": true }));
            then.status(200);
        });

        let get_version_mock = mock_server.mock(|when, then| {
            when.method(GET)
                .path("/v4/edge-apps/versions")
                .header("Authorization", "Token token")
                .header(
                    "user-agent",
                    format!("screenly-cli {}", env!("CARGO_PKG_VERSION")),
                )
                .query_param("select", "revision")
                .query_param("app_id", "eq.01H2QZ6Z8WXWNDC0KQ198XCZEW")
                .query_param("revision", "eq.8");

            then.status(200).json_body(json!([
                {
                    "revision": 8,
                }
            ]));
        });

        let promote_mock = mock_server.mock(|when, then| {
            when.method(PATCH)
                .path("/v4/edge-apps/channels")
                .header("Authorization", "Token token")
                .header(
                    "user-agent",
                    format!("screenly-cli {}", env!("CARGO_PKG_VERSION")),
                )
                .query_param("app_id", "eq.01H2QZ6Z8WXWNDC0KQ198XCZEW")
                .query_param("channel", "eq.stable")
                .query_param("select", "channel,app_revision")
                .json_body(json!({
                    "app_revision": 8,
                }));
            then.status(200).json_body(json!([
                {
                    "channel": "stable",
                    "app_revision": 8
                }
            ]));
        });

        EdgeAppManifest::save_to_file(&manifest, temp_dir.path().join("screenly.yml").as_path())
            .unwrap();
        let mut file = File::create(temp_dir.path().join("index.html")).unwrap();
        write!(file, "test").unwrap();

        let result = command.deploy(
            Some(temp_dir.path().to_str().unwrap().to_string()),
            Some(true),
        );

        // get_entrypoint_mock.assert();
        last_versions_mock.assert_hits(2);
        assets_mock.assert();
        file_tree_from_version_mock.assert();
        settings_mock.assert();
        create_version_mock.assert();
        settings_mock_create.assert();
        settings_mock_patch.assert();
        settings_mock_delete.assert();
        upload_assets_mock.assert();
        finished_processing_mock.assert();
        publish_mock.assert();
        copy_assets_mock.assert();
        get_version_mock.assert();
        promote_mock.assert();

        assert!(result.is_ok());
    }

    #[test]
    fn test_detect_version_metadata_changes_when_no_changes_should_return_false() {
        let (temp_dir, command, mock_server, _manifest, _instance_manifest) =
            prepare_edge_apps_test(false, false);

        let manifest = create_edge_app_manifest_for_test(vec![
            Setting {
                name: "asetting".to_string(),
                type_: SettingType::String,
                title: Some("atitle".to_string()),
                optional: false,
                default_value: Some("".to_string()),
                is_global: false,
                help_text: "help text".to_string(),
            },
            Setting {
                name: "nsetting".to_string(),
                type_: SettingType::String,
                title: Some("ntitle".to_string()),
                optional: false,
                default_value: Some("".to_string()),
                is_global: false,
                help_text: "help text".to_string(),
            },
        ]);

        let last_versions_mock = mock_server.mock(|when, then| {
            when.method(GET)
                .path("/v4.1/edge-apps/versions")
                .header("Authorization", "Token token")
                .header(
                    "user-agent",
                    format!("screenly-cli {}", env!("CARGO_PKG_VERSION")),
                )
                .query_param(
                    "select",
                    "user_version,description,icon,author,homepage_url,revision,ready_signal",
                )
                .query_param("app_id", "eq.01H2QZ6Z8WXWNDC0KQ198XCZEW")
                .query_param("order", "revision.desc")
                .query_param("limit", "1");
            then.status(200).json_body(json!([
                {
                    "user_version": "1",
                    "description": "asdf",
                    "icon": "asdf",
                    "author": "asdf",
                    "homepage_url": "asdfasdf",
                    "ready_signal": false,
                    "revision": 1
                }
            ]));
        });

        EdgeAppManifest::save_to_file(&manifest, temp_dir.path().join("screenly.yml").as_path())
            .unwrap();

        let manifest =
            EdgeAppManifest::new(temp_dir.path().join("screenly.yml").as_path()).unwrap();
        let result =
            command.detect_version_metadata_changes(&manifest.id.clone().unwrap(), &manifest);

        assert!(result.is_ok());
        assert!(!result.unwrap());
        last_versions_mock.assert();
    }

    #[test]
    fn test_detect_version_metadata_changes_when_has_changes_should_return_true() {
        let (temp_dir, command, mock_server, _manifest, _instance_manifest) =
            prepare_edge_apps_test(false, false);

        let manifest = create_edge_app_manifest_for_test(vec![
            Setting {
                name: "asetting".to_string(),
                type_: SettingType::String,
                title: Some("atitle".to_string()),
                optional: false,
                default_value: Some("".to_string()),
                is_global: false,
                help_text: "help text".to_string(),
            },
            Setting {
                name: "nsetting".to_string(),
                type_: SettingType::String,
                title: Some("ntitle".to_string()),
                optional: false,
                default_value: Some("".to_string()),
                is_global: false,
                help_text: "help text".to_string(),
            },
        ]);

        let last_versions_mock = mock_server.mock(|when, then| {
            when.method(GET)
                .path("/v4.1/edge-apps/versions")
                .header("Authorization", "Token token")
                .header(
                    "user-agent",
                    format!("screenly-cli {}", env!("CARGO_PKG_VERSION")),
                )
                .query_param(
                    "select",
                    "user_version,description,icon,author,homepage_url,revision,ready_signal",
                )
                .query_param("app_id", "eq.01H2QZ6Z8WXWNDC0KQ198XCZEW")
                .query_param("order", "revision.desc")
                .query_param("limit", "1");
            then.status(200).json_body(json!([
                {
                    "user_version": "new_version",
                    "description": "description",
                    "icon": "another_icon",
                    "author": "asdf",
                    "homepage_url": "asdfasdf",
                    "ready_signal": false,
                    "revision": 1,
                }
            ]));
        });

        EdgeAppManifest::save_to_file(&manifest, temp_dir.path().join("screenly.yml").as_path())
            .unwrap();

        let manifest =
            EdgeAppManifest::new(temp_dir.path().join("screenly.yml").as_path()).unwrap();
        let result =
            command.detect_version_metadata_changes(&manifest.id.clone().unwrap(), &manifest);

        assert!(result.is_ok());
        assert!(result.unwrap());
        last_versions_mock.assert();
    }

    #[test]
    fn test_detect_version_metadata_changes_when_no_version_exist_should_return_false() {
        let (temp_dir, command, mock_server, _manifest, _instance_manifest) =
            prepare_edge_apps_test(false, false);

        let manifest = create_edge_app_manifest_for_test(vec![
            Setting {
                name: "asetting".to_string(),
                type_: SettingType::String,
                title: Some("atitle".to_string()),
                optional: false,
                default_value: Some("".to_string()),
                is_global: false,
                help_text: "help text".to_string(),
            },
            Setting {
                name: "nsetting".to_string(),
                type_: SettingType::String,
                title: Some("ntitle".to_string()),
                optional: false,
                default_value: Some("".to_string()),
                is_global: false,
                help_text: "help text".to_string(),
            },
        ]);

        let last_versions_mock = mock_server.mock(|when, then| {
            when.method(GET)
                .path("/v4.1/edge-apps/versions")
                .header("Authorization", "Token token")
                .header(
                    "user-agent",
                    format!("screenly-cli {}", env!("CARGO_PKG_VERSION")),
                )
                .query_param(
                    "select",
                    "user_version,description,icon,author,homepage_url,revision,ready_signal",
                )
                .query_param("app_id", "eq.01H2QZ6Z8WXWNDC0KQ198XCZEW")
                .query_param("order", "revision.desc")
                .query_param("limit", "1");
            then.status(200).json_body(json!([]));
        });

        EdgeAppManifest::save_to_file(&manifest, temp_dir.path().join("screenly.yml").as_path())
            .unwrap();

        let manifest =
            EdgeAppManifest::new(temp_dir.path().join("screenly.yml").as_path()).unwrap();
        let result =
            command.detect_version_metadata_changes(&manifest.id.clone().unwrap(), &manifest);

        assert!(result.is_ok());
        assert!(!result.unwrap());
        last_versions_mock.assert();
    }

    #[test]
    fn test_ensure_assets_processing_finished_when_processing_failed_should_return_error() {
        let (temp_dir, command, mock_server, _manifest, _instance_manifest) =
            prepare_edge_apps_test(false, false);

        let manifest = create_edge_app_manifest_for_test(vec![
            Setting {
                name: "asetting".to_string(),
                type_: SettingType::String,
                title: Some("atitle".to_string()),
                optional: false,
                default_value: Some("".to_string()),
                is_global: false,
                help_text: "help text".to_string(),
            },
            Setting {
                name: "nsetting".to_string(),
                type_: SettingType::String,
                title: Some("atitle".to_string()),
                optional: false,
                default_value: Some("".to_string()),
                is_global: false,
                help_text: "help text".to_string(),
            },
        ]);

        // "v4/assets?select=status&app_id=eq.{}&app_revision=eq.{}&status=neq.finished&limit=1",
        let finished_processing_mock = mock_server.mock(|when, then| {
            when.method(GET)
                .path("/v4/assets")
                .query_param("select", "status,processing_error,title")
                .query_param("app_id", "eq.01H2QZ6Z8WXWNDC0KQ198XCZEW")
                .query_param("app_revision", "eq.8")
                .query_param("status", "neq.finished");
            then.status(200).json_body(json!([
                {
                    "status": "error",
                    "title": "wrong_file.ext",
                    "processing_error": "File type not supported."
                }
            ]));
        });

        EdgeAppManifest::save_to_file(&manifest, temp_dir.path().join("screenly.yml").as_path())
            .unwrap();
        let mut file = File::create(temp_dir.path().join("index.html")).unwrap();
        write!(file, "test").unwrap();

        let result = command.ensure_assets_processing_finished("01H2QZ6Z8WXWNDC0KQ198XCZEW", 8);

        finished_processing_mock.assert();

        assert!(result.is_err());
        assert_eq!(
            result.unwrap_err().to_string(),
            "Asset processing error: Asset \"wrong_file.ext\". Error: \"File type not supported.\""
                .to_string()
        );
    }

    #[test]
    fn test_update_name_should_send_correct_request() {
        let (_temp_dir, command, mock_server, manifest, _instance_manifest) =
            prepare_edge_apps_test(true, false);

        let update_name_mock = mock_server.mock(|when, then| {
            when.method(PATCH)
                .path("/v4/edge-apps")
                .header("Authorization", "Token token")
                .header(
                    "user-agent",
                    format!("screenly-cli {}", env!("CARGO_PKG_VERSION")),
                )
                .query_param("id", "eq.01H2QZ6Z8WXWNDC0KQ198XCZEW")
                .query_param("select", "name")
                .json_body(json!({
                    "name": "New name",
                }));

            then.status(200).json_body(json!([
                {
                    "name": "New name",
                }
            ]));
        });

        let result = command.update_name(&manifest.unwrap().id.unwrap(), "New name");
        update_name_mock.assert();

        assert!(result.is_ok());
    }

    #[test]
    fn test_delete_app_should_send_correct_request() {
        let (_temp_dir, command, mock_server, _manifest, _instance_manifest) =
            prepare_edge_apps_test(false, false);

        mock_server.mock(|when, then| {
            when.method(DELETE)
                .path("/v4/edge-apps")
                .header(
                    "user-agent",
                    format!("screenly-cli {}", env!("CARGO_PKG_VERSION")),
                )
                .header("Authorization", "Token token")
                .query_param("id", "eq.test-id");
            then.status(204);
        });

        assert!(command.delete_app("test-id").is_ok());
    }

    #[test]
    fn test_clear_app_id_should_remove_app_id_from_manifest() {
        let (temp_dir, command, _mock_server, _manifest, _instance_manifest) =
            prepare_edge_apps_test(true, false);

        let manifest_path = temp_dir.path().join("screenly.yml");
        assert!(command.clear_app_id(&manifest_path).is_ok());

        let data = fs::read_to_string(manifest_path).unwrap();
        let new_manifest: EdgeAppManifest = serde_yaml::from_str(&data).unwrap();

        let expected_manifest = EdgeAppManifest {
            id: None,
            syntax: MANIFEST_VERSION.to_owned(),
            auth: None,
            ready_signal: None,
            user_version: Some("1".to_string()),
            description: Some("asdf".to_string()),
            icon: Some("asdf".to_string()),
            author: Some("asdf".to_string()),
            homepage_url: Some("asdfasdf".to_string()),
            entrypoint: Some(Entrypoint {
                entrypoint_type: EntrypointType::File,
                uri: None,
            }),
            settings: vec![],
        };

        assert_eq!(new_manifest, expected_manifest);
    }

    #[test]
    fn test_deploy_without_app_id_should_fail() {
        let (temp_dir, command, _mock_server, _manifest, _instance_manifest) =
            prepare_edge_apps_test(false, false);

        let mut manifest = create_edge_app_manifest_for_test(vec![
            Setting {
                name: "asetting".to_string(),
                type_: SettingType::String,
                title: Some("atitle".to_string()),
                optional: false,
                default_value: Some("".to_string()),
                is_global: false,
                help_text: "help text".to_string(),
            },
            Setting {
                name: "nsetting".to_string(),
                type_: SettingType::String,
                title: Some("ntitle".to_string()),
                optional: false,
                default_value: Some("".to_string()),
                is_global: false,
                help_text: "help text".to_string(),
            },
        ]);

        manifest.id = None;
        manifest.entrypoint = None;

        EdgeAppManifest::save_to_file(&manifest, temp_dir.path().join("screenly.yml").as_path())
            .unwrap();
        let mut file = File::create(temp_dir.path().join("index.html")).unwrap();
        write!(file, "test").unwrap();

        let result = command.deploy(
            Some(temp_dir.path().to_str().unwrap().to_string()),
            Some(true),
        );

        assert!(result.is_err());
        assert_eq!(
            result.unwrap_err().to_string(),
            "App id is required in manifest."
        );
    }

    #[test]
    fn test_changed_files_when_not_all_files_are_copied_should_upload_missed_ones() {
        let (temp_dir, command, mock_server, _manifest, _instance_manifest) =
            prepare_edge_apps_test(false, false);

        let manifest = EdgeAppManifest {
            syntax: MANIFEST_VERSION.to_owned(),
            ready_signal: None,
            auth: None,
            id: Some("01H2QZ6Z8WXWNDC0KQ198XCZEW".to_string()),
            user_version: Some("1".to_string()),
            description: Some("asdf".to_string()),
            icon: Some("asdf".to_string()),
            author: Some("asdf".to_string()),
            homepage_url: Some("asdfasdf".to_string()),
            entrypoint: None,
            settings: vec![
                Setting {
                    name: "asetting".to_string(),
                    type_: SettingType::String,
                    title: Some("atitle".to_string()),
                    optional: false,
                    default_value: Some("".to_string()),
                    is_global: false,
                    help_text: "asdf".to_string(),
                },
                Setting {
                    name: "nsetting".to_string(),
                    type_: SettingType::String,
                    title: Some("ntitle".to_string()),
                    optional: false,
                    default_value: Some("".to_string()),
                    is_global: false,
                    help_text: "asdf".to_string(),
                },
            ],
        };

        let copy_assets_mock = mock_server.mock(|when, then| {
            when.method(POST)
                .path("/v4/edge-apps/copy-assets")
                .header("Authorization", "Token token")
                .header(
                    "user-agent",
                    format!("screenly-cli {}", env!("CARGO_PKG_VERSION")),
                )
                .json_body(json!({
                    "app_id": "01H2QZ6Z8WXWNDC0KQ198XCZEW",
                    "revision": 7,
                    "signatures": ["somesig", "somesig1", "somesig2"]
                }));
            then.status(201).json_body(json!(["somesig"]));
        });

        let upload_assets_mock = mock_server.mock(|when, then| {
            when.method(POST)
                .path("/v4/assets")
                .body_contains("test222");
            then.status(201).body("");
        });
        let upload_assets_mock2 = mock_server.mock(|when, then| {
            when.method(POST)
                .path("/v4/assets")
                .body_contains("test333");
            then.status(201).body("");
        });

        EdgeAppManifest::save_to_file(&manifest, temp_dir.path().join("screenly.yml").as_path())
            .unwrap();
        let mut file = File::create(temp_dir.path().join("index.html")).unwrap();
        write!(file, "test").unwrap();

        let screenly_path = temp_dir.path().join("screenly.yml");
        let path = screenly_path.as_path();
        let edge_app_dir = path.parent().ok_or(CommandError::MissingField).unwrap();
        let mut file = File::create(temp_dir.path().join("index.html")).unwrap();
        write!(file, "test111").unwrap();
        let mut file1 = File::create(temp_dir.path().join("index1.html")).unwrap();
        write!(file1, "test222").unwrap();
        let mut file2 = File::create(temp_dir.path().join("index2.html")).unwrap();
        write!(file2, "test333").unwrap();

        let changed_files = FileChanges::new(
            &[
                EdgeAppFile {
                    path: "index.html".to_owned(),
                    signature: "somesig".to_owned(),
                },
                EdgeAppFile {
                    path: "index1.html".to_owned(),
                    signature: "somesig1".to_owned(),
                },
                EdgeAppFile {
                    path: "index2.html".to_owned(),
                    signature: "somesig2".to_owned(),
                },
            ],
            true,
        );

        let result = command.upload_changed_files(
            edge_app_dir,
            "01H2QZ6Z8WXWNDC0KQ198XCZEW",
            7,
            &changed_files,
        );

        // Twice for somesig1 and somesig2
        upload_assets_mock.assert();
        upload_assets_mock2.assert();
        copy_assets_mock.assert();

        assert!(result.is_ok());
    }

    #[test]
    fn test_changed_files_when_all_files_are_copied_should_not_upload() {
        let (temp_dir, command, mock_server, _manifest, _instance_manifest) =
            prepare_edge_apps_test(false, false);

        let manifest = EdgeAppManifest {
            syntax: MANIFEST_VERSION.to_owned(),
            ready_signal: None,
            auth: None,
            id: Some("01H2QZ6Z8WXWNDC0KQ198XCZEW".to_string()),
            user_version: Some("1".to_string()),
            description: Some("asdf".to_string()),
            icon: Some("asdf".to_string()),
            author: Some("asdf".to_string()),
            homepage_url: Some("asdfasdf".to_string()),
            entrypoint: None,
            settings: vec![
                Setting {
                    name: "asetting".to_string(),
                    type_: SettingType::String,
                    title: Some("atitle".to_string()),
                    optional: false,
                    default_value: Some("".to_string()),
                    is_global: false,
                    help_text: "sdfg".to_string(),
                },
                Setting {
                    name: "nsetting".to_string(),
                    type_: SettingType::String,
                    title: Some("ntitle".to_string()),
                    optional: false,
                    default_value: Some("".to_string()),
                    is_global: false,
                    help_text: "asdf".to_string(),
                },
            ],
        };

        let copy_assets_mock = mock_server.mock(|when, then| {
            when.method(POST)
                .path("/v4/edge-apps/copy-assets")
                .header("Authorization", "Token token")
                .header(
                    "user-agent",
                    format!("screenly-cli {}", env!("CARGO_PKG_VERSION")),
                )
                .json_body(json!({
                    "app_id": "01H2QZ6Z8WXWNDC0KQ198XCZEW",
                    "revision": 7,
                    "signatures": ["somesig", "somesig1", "somesig2"]
                }));
            then.status(201)
                .json_body(json!(["somesig", "somesig1", "somesig2"]));
        });

        let upload_assets_mock = mock_server.mock(|when, then| {
            when.method(POST).path("/v4/assets");
            then.status(201).body("");
        });

        EdgeAppManifest::save_to_file(&manifest, temp_dir.path().join("screenly.yml").as_path())
            .unwrap();
        let mut file = File::create(temp_dir.path().join("index.html")).unwrap();
        write!(file, "test").unwrap();

        let screenly_path = temp_dir.path().join("screenly.yml");
        let path = screenly_path.as_path();
        let edge_app_dir = path.parent().ok_or(CommandError::MissingField).unwrap();
        let mut file = File::create(temp_dir.path().join("index.html")).unwrap();
        write!(file, "test111").unwrap();
        let mut file1 = File::create(temp_dir.path().join("index1.html")).unwrap();
        write!(file1, "test222").unwrap();
        let mut file2 = File::create(temp_dir.path().join("index2.html")).unwrap();
        write!(file2, "test333").unwrap();

        let changed_files = FileChanges::new(
            &[
                EdgeAppFile {
                    path: "index.html".to_owned(),
                    signature: "somesig".to_owned(),
                },
                EdgeAppFile {
                    path: "index1.html".to_owned(),
                    signature: "somesig1".to_owned(),
                },
                EdgeAppFile {
                    path: "index2.html".to_owned(),
                    signature: "somesig2".to_owned(),
                },
            ],
            true,
        );

        let result = command.upload_changed_files(
            edge_app_dir,
            "01H2QZ6Z8WXWNDC0KQ198XCZEW",
            7,
            &changed_files,
        );

        upload_assets_mock.assert_hits(0);
        copy_assets_mock.assert();

        assert!(result.is_ok());
    }

    #[test]
    fn test_maybe_delete_missing_settings_when_ci_is_1_and_no_arg_provided_should_ignore_deleting_settings(
    ) {
        let (_temp_dir, command, _mock_server, _manifest, _instance_manifest) =
            prepare_edge_apps_test(true, false);

        let changed_settings: SettingChanges = SettingChanges {
            creates: vec![],
            updates: vec![],
            deleted: vec![Setting {
                name: "asetting".to_string(),
                type_: SettingType::String,
                title: Some("atitle".to_string()),
                optional: false,
                default_value: Some("".to_string()),
                is_global: false,
                help_text: "help text".to_string(),
            }],
        };

        temp_env::with_var("CI", Some("true"), || {
            let result = command.maybe_delete_missing_settings(
                None,
                "01H2QZ6Z8WXWNDC0KQ198XCZEW".to_string(),
                changed_settings,
            );
            assert!(result.is_ok());
        });
    }

    #[test]
    fn test_get_installation_id_when_manifest_has_id_should_return_id() {
        let (temp_dir, command, _mock_server, _manifest, _instance_manifest) =
            prepare_edge_apps_test(true, true);

        let result =
            command.get_installation_id(Some(temp_dir.path().to_str().unwrap().to_string()));

        println!("{:?}", result);
        assert!(result.is_ok());
        assert_eq!(result.unwrap(), "01H2QZ6Z8WXWNDC0KQ198XCZEB");
    }

    #[test]
    fn test_update_entrypoint_value_when_entrypoint_is_global_and_it_is_not_set_should_post_value()
    {
        let (temp_dir, command, mock_server, _manifest, _instance_manifest) =
            prepare_edge_apps_test(false, true);

        let setting_is_global_get_mock = mock_server.mock(|when, then| {
            when.method(GET)
                .path("/v4.1/edge-apps/settings")
                .header("Authorization", "Token token")
                .header(
                    "user-agent",
                    format!("screenly-cli {}", env!("CARGO_PKG_VERSION")),
                )
                .query_param("select", "is_global")
                .query_param("app_id", "eq.01H2QZ6Z8WXWNDC0KQ198XCZEW")
                .query_param("name", "eq.screenly_entrypoint");

            then.status(200).json_body(json!([
                {
                    "is_global": true,
                }
            ]));
        });

        let setting_mock_get = mock_server.mock(|when, then| {
            when.method(GET)
                .path("/v4.1/edge-apps/settings")
                .header("Authorization", "Token token")
                .header(
                    "user-agent",
                    format!("screenly-cli {}", env!("CARGO_PKG_VERSION")),
                )
                .query_param("name", "eq.screenly_entrypoint")
                .query_param("select", "name,type,edge_app_setting_values(value)")
                .query_param(
                    "edge_app_setting_values.app_id",
                    "eq.01H2QZ6Z8WXWNDC0KQ198XCZEW",
                )
                .query_param("app_id", "eq.01H2QZ6Z8WXWNDC0KQ198XCZEW");
            then.status(200).json_body(json!([]));
        });

        let setting_values_mock_post = mock_server.mock(|when, then| {
            when.method(POST)
                .path("/v4.1/edge-apps/settings/values")
                .header("Authorization", "Token token")
                .header(
                    "user-agent",
                    format!("screenly-cli {}", env!("CARGO_PKG_VERSION")),
                )
                .json_body(json!(
                    {
                        "value": "https://global-entrypoint.com",
                        "name": "screenly_entrypoint",
                        "app_id": "01H2QZ6Z8WXWNDC0KQ198XCZEW",
                    }
                ));
            then.status(200).json_body(json!({}));
        });

        let mut edge_app_manifest = create_edge_app_manifest_for_test(vec![]);
        edge_app_manifest.entrypoint = Some(Entrypoint {
            entrypoint_type: EntrypointType::RemoteGlobal,
            uri: Some("https://global-entrypoint.com".to_string()),
        });

        EdgeAppManifest::save_to_file(
            &edge_app_manifest,
            temp_dir.path().join("screenly.yml").as_path(),
        )
        .unwrap();

        let result =
            command.update_entrypoint_value(Some(temp_dir.path().to_str().unwrap().to_string()));

        setting_is_global_get_mock.assert();
        setting_mock_get.assert();
        setting_values_mock_post.assert();
        assert!(result.is_ok());
    }

    #[test]
    fn test_update_entrypoint_value_when_entrypoint_is_global_and_setting_is_set_should_patch_it() {
        let (temp_dir, command, mock_server, _manifest, _instance_manifest) =
            prepare_edge_apps_test(false, true);

        let setting_is_global_get_mock = mock_server.mock(|when, then| {
            when.method(GET)
                .path("/v4.1/edge-apps/settings")
                .header("Authorization", "Token token")
                .header(
                    "user-agent",
                    format!("screenly-cli {}", env!("CARGO_PKG_VERSION")),
                )
                .query_param("select", "is_global")
                .query_param("app_id", "eq.01H2QZ6Z8WXWNDC0KQ198XCZEW")
                .query_param("name", "eq.screenly_entrypoint");

            then.status(200).json_body(json!([
                {
                    "is_global": true,
                }
            ]));
        });

        let setting_mock_get = mock_server.mock(|when, then| {
            when.method(GET)
                .path("/v4.1/edge-apps/settings")
                .header("Authorization", "Token token")
                .header(
                    "user-agent",
                    format!("screenly-cli {}", env!("CARGO_PKG_VERSION")),
                )
                .query_param("name", "eq.screenly_entrypoint")
                .query_param("select", "name,type,edge_app_setting_values(value)")
                .query_param(
                    "edge_app_setting_values.app_id",
                    "eq.01H2QZ6Z8WXWNDC0KQ198XCZEW",
                )
                .query_param("app_id", "eq.01H2QZ6Z8WXWNDC0KQ198XCZEW");
            then.status(200).json_body(json!([
                {
                    "name": "screenly_entrypoint",
                    "type": "string",
                    "edge_app_setting_values": [
                        {
                            "value": "https://global-entrypoint.com",
                        }
                    ]
                }
            ]));
        });

        let setting_values_mock_patch = mock_server.mock(|when, then| {
            when.method(PATCH)
                .path("/v4.1/edge-apps/settings/values")
                .header("Authorization", "Token token")
                .header(
                    "user-agent",
                    format!("screenly-cli {}", env!("CARGO_PKG_VERSION")),
                )
                .query_param("name", "eq.screenly_entrypoint")
                .query_param("app_id", "eq.01H2QZ6Z8WXWNDC0KQ198XCZEW")
                .json_body(json!(
                    {
                        "value": "https://new-global-entrypoint.com",
                    }
                ));
            then.status(200).json_body(json!({}));
        });

        let mut edge_app_manifest = create_edge_app_manifest_for_test(vec![]);
        edge_app_manifest.entrypoint = Some(Entrypoint {
            entrypoint_type: EntrypointType::RemoteGlobal,
            uri: Some("https://new-global-entrypoint.com".to_string()),
        });

        EdgeAppManifest::save_to_file(
            &edge_app_manifest,
            temp_dir.path().join("screenly.yml").as_path(),
        )
        .unwrap();

        let result =
            command.update_entrypoint_value(Some(temp_dir.path().to_str().unwrap().to_string()));

        setting_is_global_get_mock.assert();
        setting_mock_get.assert();
        setting_values_mock_patch.assert();
        assert!(result.is_ok());
    }

    #[test]
    fn test_update_entrypoint_value_when_entrypoint_is_local_and_it_is_not_set_should_post_value() {
        let (_temp_dir, command, mock_server, _manifest, _instance_manifest) =
            prepare_edge_apps_test(false, false);

        let setting_is_global_get_mock = mock_server.mock(|when, then| {
            when.method(GET)
                .path("/v4.1/edge-apps/settings")
                .header("Authorization", "Token token")
                .header(
                    "user-agent",
                    format!("screenly-cli {}", env!("CARGO_PKG_VERSION")),
                )
                .query_param("select", "is_global")
                .query_param("app_id", "eq.01H2QZ6Z8WXWNDC0KQ198XCZEW")
                .query_param("name", "eq.screenly_entrypoint");

            then.status(200).json_body(json!([
                {
                    "is_global": false,
                }
            ]));
        });

        let setting_mock_get = mock_server.mock(|when, then| {
            when.method(GET)
                .path("/v4.1/edge-apps/settings")
                .header("Authorization", "Token token")
                .header(
                    "user-agent",
                    format!("screenly-cli {}", env!("CARGO_PKG_VERSION")),
                )
                .query_param("name", "eq.screenly_entrypoint")
                .query_param("select", "name,type,edge_app_setting_values(value)")
                .query_param(
                    "edge_app_setting_values.installation_id",
                    "eq.01H2QZ6Z8WXWNDC0KQ198XCZEB",
                )
                .query_param("app_id", "eq.01H2QZ6Z8WXWNDC0KQ198XCZEW");
            then.status(200).json_body(json!([]));
        });

        let setting_values_mock_post = mock_server.mock(|when, then| {
            when.method(POST)
                .path("/v4.1/edge-apps/settings/values")
                .header("Authorization", "Token token")
                .header(
                    "user-agent",
                    format!("screenly-cli {}", env!("CARGO_PKG_VERSION")),
                )
                .json_body(json!(
                    {
                        "value": "https://local-entrypoint.com",
                        "name": "screenly_entrypoint",
                        "installation_id": "01H2QZ6Z8WXWNDC0KQ198XCZEB",
                    }
                ));
            then.status(200).json_body(json!({}));
        });

        let mut edge_app_manifest = create_edge_app_manifest_for_test(vec![]);
        edge_app_manifest.entrypoint = Some(Entrypoint {
            entrypoint_type: EntrypointType::RemoteLocal,
            uri: None,
        });

        let mut instance_manifest = create_instance_manifest_for_test();
        instance_manifest.entrypoint_uri = Some("https://local-entrypoint.com".to_string());

        let temp_dir = tempdir().unwrap();
        EdgeAppManifest::save_to_file(
            &edge_app_manifest,
            temp_dir.path().join("screenly.yml").as_path(),
        )
        .unwrap();
        InstanceManifest::save_to_file(
            &instance_manifest,
            temp_dir.path().join("instance.yml").as_path(),
        )
        .unwrap();

        let result =
            command.update_entrypoint_value(Some(temp_dir.path().to_str().unwrap().to_string()));

        setting_is_global_get_mock.assert();
        setting_mock_get.assert();
        setting_values_mock_post.assert();
        assert!(result.is_ok());
    }
}<|MERGE_RESOLUTION|>--- conflicted
+++ resolved
@@ -125,14 +125,11 @@
     }
 
     pub fn list(&self) -> Result<EdgeApps, CommandError> {
-<<<<<<< HEAD
-        Ok(self.api.list_apps()?)
-=======
         Ok(EdgeApps::new(commands::get(
             &self.authentication,
             "v4/edge-apps?select=id,name&deleted=eq.false",
         )?))
->>>>>>> cc41386c
+        Ok(self.api.list_apps()?)
     }
 
     pub fn deploy(
@@ -474,30 +471,6 @@
         Err(CommandError::MissingField)
     }
 
-<<<<<<< HEAD
-=======
-    pub fn get_latest_revision(
-        &self,
-        app_id: &str,
-    ) -> Result<Option<EdgeAppVersion>, CommandError> {
-        let response = commands::get(
-            &self.authentication,
-            &format!(
-                "v4.1/edge-apps/versions?select=user_version,description,icon,author,homepage_url,revision,ready_signal&app_id=eq.{}&order=revision.desc&limit=1",
-                app_id
-            ),
-        )?;
-
-        let versions: Vec<EdgeAppVersion> =
-            serde_json::from_value::<Vec<EdgeAppVersion>>(response)?;
-
-        if versions.is_empty() {
-            return Ok(None);
-        }
-        Ok(versions.first().cloned())
-    }
-
->>>>>>> cc41386c
     fn get_file_tree(
         &self,
         app_id: &str,
@@ -775,12 +748,8 @@
         app_id: &str,
         manifest: &EdgeAppManifest,
     ) -> Result<bool, CommandError> {
-<<<<<<< HEAD
         let version = self.api.get_latest_revision(app_id)?;
         // TODO: implement entrypoint changes on the backend
-=======
-        let version = self.get_latest_revision(app_id)?;
->>>>>>> cc41386c
         match version {
             Some(_version) => Ok(_version
                 != EdgeAppVersion {
