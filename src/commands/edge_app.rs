use crate::authentication::Authentication;
use crate::commands;
use crate::commands::edge_app_manifest::EdgeAppManifest;
use crate::commands::edge_app_settings::{Setting, SettingType};
use crate::commands::{CommandError, EdgeAppSecrets, EdgeAppSettings, EdgeAppVersions, EdgeApps};
use indicatif::ProgressBar;
use log::debug;
use std::collections::HashMap;
use std::{str, thread};

use reqwest::header::HeaderMap;
use reqwest::StatusCode;
use serde::{Deserialize, Serialize};
use serde_json::{json, Value};
use serde_yaml;
use std::fs;
use std::fs::File;
use std::io::Write;
use std::path::{Path, PathBuf};
use std::sync::{Arc, Mutex};

use rayon::iter::{IntoParallelRefIterator, ParallelIterator};
use std::time::{Duration, Instant};

use crate::commands::edge_app_utils::{
    collect_paths_for_upload, detect_changed_files, detect_changed_settings,
    ensure_edge_app_has_all_necessary_files, generate_file_tree, FileChanges, SettingChanges,
};

use crate::commands::edge_app_server::{run_server, Metadata, MOCK_DATA_FILENAME};

pub struct EdgeAppCommand {
    authentication: Authentication,
}

#[derive(Clone, Debug, Default, PartialEq, Serialize, Deserialize)]
pub struct AssetSignature {
    pub(crate) signature: String,
}

#[derive(Clone, Debug, Default, PartialEq, Serialize, Deserialize)]
pub struct EdgeAppCreationResponse {
    #[serde(default)]
    pub id: String,
    #[serde(default)]
    pub name: String,
}

impl EdgeAppCommand {
    pub fn new(authentication: Authentication) -> Self {
        Self { authentication }
    }

    pub fn create(&self, name: &str, path: &Path) -> Result<(), CommandError> {
        let parent_dir_path = path.parent().ok_or(CommandError::FileSystemError(
            "Can not obtain edge app root directory.".to_owned(),
        ))?;
        let index_html_path = parent_dir_path.join("index.html");

        if Path::new(&path).exists() || Path::new(&index_html_path).exists() {
            return Err(CommandError::FileSystemError(format!(
                "The directory {} already contains a screenly.yml or index.html file. Use --in-place if you want to create an Edge App in this directory",
                parent_dir_path.display()
            )));
        }

        let response = commands::post(
            &self.authentication,
            "v4/edge-apps?select=id,name",
            &json!({ "name": name }),
        )?;

        let json_response = serde_json::from_value::<Vec<EdgeAppCreationResponse>>(response)?;
        let app_id = json_response[0].id.clone();
        if app_id.is_empty() {
            return Err(CommandError::MissingField);
        }

        let manifest = EdgeAppManifest {
            app_id: Some(app_id),
            entrypoint: Some("index.html".to_string()),
            settings: vec![Setting {
                title: "greeting".to_string(),
                type_: SettingType::Secret,
                default_value: "stranger".to_string(),
                optional: true,
                help_text: "An example of a setting that is used in index.html".to_string(),
            }],
            ..Default::default()
        };

        EdgeAppManifest::save_to_file(&manifest, path)?;

        let index_html_template = include_str!("../../data/index.html");
        let index_html_file = File::create(&index_html_path)?;
        write!(&index_html_file, "{index_html_template}")?;

        Ok(())
    }

    pub fn create_in_place(&self, name: &str, path: &Path) -> Result<(), CommandError> {
        let parent_dir_path = path.parent().ok_or(CommandError::FileSystemError(
            "Can not obtain edge app root directory.".to_owned(),
        ))?;
        let index_html_path = parent_dir_path.join("index.html");

        if !(Path::new(&path).exists() && Path::new(&index_html_path).exists()) {
            return Err(CommandError::FileSystemError(format!(
                "The directory {} should contain screenly.yml and index.html files",
                parent_dir_path.display()
            )));
        }

        let data = fs::read_to_string(path)?;
        let mut manifest: EdgeAppManifest = serde_yaml::from_str(&data)?;

        if manifest.app_id.is_some() {
            return Err(CommandError::InitializationError("The operation can only proceed when 'app_id' is not set in the 'screenly.yml' configuration file".to_string()));
        }

        let response = commands::post(
            &self.authentication,
            "v4/edge-apps?select=id,name",
            &json!({ "name": name }),
        )?;

        let json_response = serde_json::from_value::<Vec<EdgeAppCreationResponse>>(response)?;
        let app_id = json_response[0].id.clone();
        if app_id.is_empty() {
            return Err(CommandError::MissingField);
        }

        manifest.app_id = Some(app_id);
        EdgeAppManifest::save_to_file(&manifest, path)?;

        Ok(())
    }

    pub fn list(&self) -> Result<EdgeApps, CommandError> {
        Ok(EdgeApps::new(commands::get(
            &self.authentication,
            "v4/edge-apps?select=id,name",
        )?))
    }

    pub fn list_versions(&self, app_id: &str) -> Result<EdgeAppVersions, CommandError> {
        Ok(EdgeAppVersions::new(commands::get(
            &self.authentication,
            &format!(
                "v4/edge-apps/versions?select=edge_app_channels(channel),revision,user_version,description,published&app_id=eq.{}",
                app_id
            ),
        )?))
    }

    pub fn list_settings(&self, app_id: &str) -> Result<EdgeAppSettings, CommandError> {
        let installation_id = self.get_or_create_installation(app_id)?;
        let response = commands::get(
            &self.authentication,
            &format!(
                "v4/edge-apps/settings/values?select=title,value&installation_id=eq.{}",
                installation_id
            ),
        )?;

        #[derive(Clone, Debug, Default, PartialEq, Serialize, Deserialize)]
        struct SettingValue {
            title: String,
            value: String,
        }
        let settings: HashMap<String, String> =
            serde_json::from_value::<Vec<SettingValue>>(response)?
                .into_iter()
                .map(|setting| (setting.title, setting.value))
                .collect();

        let mut app_settings: Vec<HashMap<String, serde_json::Value>> = serde_json::from_value(commands::get(&self.authentication,
                                                                                                             &format!("v4/edge-apps/settings?select=type,default_value,optional,title,help_text&app_id=eq.{}&order=title.asc&type=eq.string",
                                                                                                                      app_id,
                                                                                                             ))?)?;

        // Combine settings and values into one object
        for setting in app_settings.iter_mut() {
            let title = setting
                .get("title")
                .and_then(|t| t.as_str())
                .ok_or_else(|| {
                    eprintln!("Title field not found in the setting.");
                    CommandError::MissingField
                })?;

            let value = match settings.get(title) {
                Some(v) => v,
                None => continue,
            };

            setting.insert("value".to_string(), Value::String(value.to_string()));
        }

        Ok(EdgeAppSettings::new(serde_json::to_value(app_settings)?))
    }

    pub fn list_secrets(&self, app_id: &str) -> Result<EdgeAppSecrets, CommandError> {
        let app_secrets: Vec<HashMap<String, serde_json::Value>> = serde_json::from_value(
            commands::get(
                &self.authentication,
                &format!("v4/edge-apps/settings?select=optional,title,help_text&app_id=eq.{}&order=title.asc&type=eq.secret", app_id,)
            )?
        )?;

        Ok(EdgeAppSecrets::new(serde_json::to_value(app_secrets)?))
    }

    pub fn set_setting(
        &self,
        app_id: &str,
        setting_key: &str,
        setting_value: &str,
    ) -> Result<(), CommandError> {
        let installation_id = self.get_or_create_installation(app_id)?;

        let response = commands::get(
            &self.authentication,
            &format!(
                "v4/edge-apps/settings/values?select=title&installation_id=eq.{}&title=eq.{}",
                installation_id, setting_key,
            ),
        )?;

        #[derive(Clone, Debug, Default, PartialEq, Serialize, Deserialize)]
        struct SettingValue {
            title: String,
        }

        let setting_values = serde_json::from_value::<Vec<SettingValue>>(response)?;
        if setting_values.is_empty() {
            commands::post(
                &self.authentication,
                "v4/edge-apps/settings/values",
                &json!(
                    {
                        "installation_id": installation_id,
                        "title": setting_key,
                        "value": setting_value,
                    }
                ),
            )?;
        } else {
            commands::patch(
                &self.authentication,
                &format!(
                    "v4/edge-apps/settings/values?installation_id=eq.{}&title=eq.{}",
                    installation_id, setting_key,
                ),
                &json!(
                    {
                        "value": setting_value,
                    }
                ),
            )?;
        }

        Ok(())
    }

    pub fn set_secret(
        &self,
        app_id: &str,
        secret_key: &str,
        secret_value: &str,
    ) -> Result<(), CommandError> {
        let installation_id = self.get_or_create_installation(app_id)?;

        commands::post(
            &self.authentication,
            "v4/edge-apps/secrets/values",
            &json!(
                {
                    "installation_id": installation_id,
                    "title": secret_key,
                    "value": secret_value,
                }
            ),
        )?;

        Ok(())
    }

    pub fn run(&self, path: &Path, secrets: Vec<(String, String)>) -> Result<(), anyhow::Error> {
        let address_shared = Arc::new(Mutex::new(None));
        let address_clone = address_shared.clone();

        let runtime = tokio::runtime::Runtime::new().unwrap();
        let path = path.to_path_buf();
        runtime.block_on(async {
            tokio::spawn(async move {
                let address = run_server(path.as_path(), secrets).await.unwrap();
                let mut locked_address = address_clone.lock().unwrap();
                *locked_address = Some(address);
            })
            .await
            .unwrap();

            while address_shared.lock().unwrap().is_none() {
                tokio::time::sleep(std::time::Duration::from_millis(100)).await;
            }

            println!(
                "Edge app emulator is running at {}/index.html",
                address_shared.lock().unwrap().as_ref().unwrap()
            );

            loop {
                tokio::time::sleep(std::time::Duration::from_secs(3600)).await;
            }
        });

        Ok(())
    }

    pub fn upload(self, path: &Path, app_id: Option<String>) -> Result<u32, CommandError> {
        EdgeAppManifest::ensure_manifest_is_valid(path)?;
        let mut manifest = EdgeAppManifest::new(path)?;

        // override app_id if user passed it
        if let Some(id) = app_id {
            if id.is_empty() {
                return Err(CommandError::EmptyAppId);
            }
            manifest.app_id = Some(id);
        }
        let actual_app_id = match manifest.app_id {
            Some(ref id) => id,
            None => return Err(CommandError::MissingAppId),
        };

        let edge_app_dir = path.parent().ok_or(CommandError::MissingField)?;

        let local_files = collect_paths_for_upload(edge_app_dir)?;
        ensure_edge_app_has_all_necessary_files(&local_files)?;

        let revision = self.get_latest_revision(actual_app_id).unwrap_or(0);

        let remote_files = self.get_version_asset_signatures(actual_app_id, revision)?;
        let changed_files = detect_changed_files(&local_files, &remote_files)?;
        debug!("Changed files: {:?}", &changed_files);

        let remote_settings = serde_json::from_value::<Vec<Setting>>(commands::get(
            &self.authentication,
            &format!(
                "v4/edge-apps/settings?select=type,default_value,optional,title,help_text&app_id=eq.{}&order=title.asc",
                actual_app_id,
            ),
        )?)?;

        let changed_settings = detect_changed_settings(&manifest, &remote_settings)?;
        self.upload_changed_settings(actual_app_id.clone(), &changed_settings)?;

        let file_tree = generate_file_tree(&local_files, edge_app_dir);

        let old_file_tree = self.get_file_tree(actual_app_id, revision);

        let file_tree_changed = match old_file_tree {
            Ok(tree) => file_tree != tree,
            Err(_) => true,
        };

        debug!("File tree changed: {}", file_tree_changed);
        if !self.requires_upload(&changed_files) && !file_tree_changed {
            return Err(CommandError::NoChangesToUpload(
                "No changes detected".to_owned(),
            ));
        }

        // now that we know we have changes, we can create a new version
        let revision =
            self.create_version(&manifest, generate_file_tree(&local_files, edge_app_dir))?;

        self.upload_changed_files(edge_app_dir, actual_app_id, revision, &changed_files)?;
        debug!("Files uploaded");

        self.ensure_assets_processing_finished(actual_app_id, revision)?;
        // now we freeze it by publishing it
        self.publish(actual_app_id, revision)?;
        debug!("Edge app published.");

        self.get_or_create_installation(actual_app_id)?;

        Ok(revision)
    }

    pub fn promote_version(
        &self,
        app_id: &str,
        revision: u32,
        channel: &String,
    ) -> Result<(), CommandError> {
        let secrets = self.get_undefined_secrets(app_id)?;
        if !secrets.is_empty() {
            return Err(CommandError::UndefinedSecrets(serde_json::to_string(
                &secrets,
            )?));
        }

        debug!("All secrets are defined.");

        let get_response = commands::get(
            &self.authentication,
            &format!(
                "v4/edge-apps/versions?select=revision&app_id=eq.{}&revision=eq.{}",
                app_id, revision
            ),
        )?;
        let version =
            serde_json::from_value::<Vec<HashMap<String, serde_json::Value>>>(get_response)?;
        if version.is_empty() {
            return Err(CommandError::RevisionNotFound(revision.to_string()));
        }

        let response = commands::patch(
            &self.authentication,
            &format!(
                "v4/edge-apps/channels?select=channel,app_revision&channel=eq.{}&app_id=eq.{}",
                channel, app_id
            ),
            &json!(
            {
                "app_revision": revision,
            }),
        )?;

        #[derive(Clone, Debug, Default, PartialEq, Deserialize)]
        struct Channel {
            app_revision: u32,
            channel: String,
        }

        let channels = serde_json::from_value::<Vec<Channel>>(response)?;
        if channels.is_empty() {
            return Err(CommandError::MissingField);
        }
        if &channels[0].channel != channel || channels[0].app_revision != revision {
            return Err(CommandError::MissingField);
        }

        Ok(())
    }

    pub fn get_app_name(&self, app_id: &str) -> Result<String, CommandError> {
        let response = commands::get(
            &self.authentication,
            &format!("v4/edge-apps/edge-apps?select=name&id=eq.{}", app_id),
        )?;

        #[derive(Clone, Debug, Default, PartialEq, Serialize, Deserialize)]
        struct App {
            name: String,
        }

        let apps = serde_json::from_value::<Vec<App>>(response)?;
        if apps.is_empty() {
            return Err(CommandError::MissingField);
        }

        Ok(apps[0].name.clone())
    }

    pub fn delete_app(&self, app_id: &str) -> Result<(), CommandError> {
        commands::delete(
            &self.authentication,
            &format!("v4/edge-apps?id=eq.{}", app_id),
        )?;

        Ok(())
    }

    pub fn clear_app_id(&self, path: &Path) -> Result<(), CommandError> {
        let data = fs::read_to_string(path)?;
        let mut manifest: EdgeAppManifest = serde_yaml::from_str(&data)?;

        manifest.app_id = None;
        EdgeAppManifest::save_to_file(&manifest, PathBuf::from(path).as_path())?;

        Ok(())
    }

    pub fn update_name(&self, app_id: &str, name: &str) -> Result<(), CommandError> {
        commands::patch(
            &self.authentication,
            &format!("v4/edge-apps?select=name&id=eq.{}", app_id),
            &json!(
            {
                "name": name,
            }),
        )?;

        Ok(())
    }

    pub fn generate_mock_data(&self, path: &Path) -> Result<(), CommandError> {
        let data = fs::read_to_string(path)?;
        let manifest: EdgeAppManifest = serde_yaml::from_str(&data)?;
        let edge_app_dir = path.parent().ok_or(CommandError::MissingField)?;

        let default_metadata = Metadata::default();

        let mut settings: HashMap<String, serde_yaml::Value> = HashMap::new();
        for setting in &manifest.settings {
            if setting.type_ != SettingType::Secret {
                settings.insert(
                    setting.title.clone(),
                    serde_yaml::Value::String(setting.default_value.clone()),
                );
            }
        }

        let mut mock_data: HashMap<String, serde_yaml::Value> = HashMap::new();
        mock_data.insert(
            "metadata".to_string(),
            serde_yaml::to_value(default_metadata)?,
        );
        mock_data.insert("settings".to_string(), serde_yaml::to_value(settings)?);

        let mock_data_yaml = serde_yaml::to_string(&mock_data)?;

        fs::write(edge_app_dir.join(MOCK_DATA_FILENAME), mock_data_yaml)?;

        Ok(())
    }
    fn get_undefined_secrets(&self, app_id: &str) -> Result<Vec<String>, CommandError> {
        let installation_id = self.get_or_create_installation(app_id)?;

        let undefined_secrets_response = commands::get(
            &self.authentication,
            &format!(
                "v4/edge-apps/secrets/undefined?installation_id={}",
                installation_id
            ),
        )?;

        let titles = serde_json::from_value::<Vec<String>>(undefined_secrets_response)?;

        Ok(titles)
    }

    fn create_version(
        &self,
        manifest: &EdgeAppManifest,
        file_tree: HashMap<String, String>,
    ) -> Result<u32, CommandError> {
        let mut json = EdgeAppManifest::prepare_payload(manifest);
        json.insert("file_tree", json!(file_tree));

        let response = commands::post(
            &self.authentication,
            "v4/edge-apps/versions?select=revision",
            &json,
        )?;
        if let Some(arr) = response.as_array() {
            if let Some(obj) = arr.get(0) {
                if let Some(revision) = obj["revision"].as_u64() {
                    debug!("New version revision: {}", revision);
                    return Ok(revision as u32);
                }
            }
        }

        Err(CommandError::MissingField)
    }

    pub fn get_latest_revision(&self, app_id: &str) -> Result<u32, CommandError> {
        let response = commands::get(
            &self.authentication,
            &format!(
                "v4/edge-apps/versions?select=revision&order=revision.desc&limit=1&app_id=eq.{}",
                app_id
            ),
        )?;

        #[derive(Deserialize)]
        struct EdgeAppVersion {
            revision: u32,
        }

        let versions: Vec<EdgeAppVersion> = serde_json::from_value(response)?;
        if let Some(version) = versions.get(0) {
            Ok(version.revision)
        } else {
            Err(CommandError::MissingField)
        }
    }

    fn get_file_tree(
        &self,
        app_id: &str,
        revision: u32,
    ) -> Result<HashMap<String, String>, CommandError> {
        let response = commands::get(
            &self.authentication,
            &format!(
                "v4/edge-apps/versions?select=file_tree&app_id=eq.{}&revision=eq.{}",
                app_id, revision
            ),
        )?;

        #[derive(Clone, Debug, Default, PartialEq, Deserialize)]
        struct FileTree {
            file_tree: HashMap<String, String>,
        }

        let file_tree = serde_json::from_value::<Vec<FileTree>>(response)?;
        if file_tree.is_empty() {
            return Ok(HashMap::new());
        }

        Ok(file_tree[0].file_tree.clone())
    }

    fn requires_upload(&self, changed_files: &FileChanges) -> bool {
        changed_files.has_changes()
    }

    fn get_version_asset_signatures(
        &self,
        app_id: &str,
        revision: u32,
    ) -> Result<Vec<AssetSignature>, CommandError> {
        Ok(serde_json::from_value(commands::get(
            &self.authentication,
            &format!(
                "v4/assets?select=signature&app_id=eq.{}&app_revision=eq.{}&type=eq.edge-app-file",
                app_id, revision
            ),
        )?)?)
    }

    fn ensure_assets_processing_finished(
        &self,
        app_id: &str,
        revision: u32,
    ) -> Result<(), CommandError> {
        const SLEEP_TIME: u64 = 2;
        const MAX_WAIT_TIME: u64 = 1000; // 1000 seconds - it could take a while for assets to process

        let mut pb: Option<ProgressBar> = Option::None;
        let mut assets_to_process = 0;
        let start_time = Instant::now();

        loop {
            // TODO: we are not handling possible errors in asset processing here.
            // Which are unlikely to happen, because we upload assets as they are, but still
            if start_time.elapsed().as_secs() > MAX_WAIT_TIME {
                return Err(CommandError::AssetProcessingTimeout);
            }

            let value = commands::get(
                &self.authentication,
                &format!(
                    "v4/assets?select=status,processing_error,title&app_id=eq.{}&app_revision=eq.{}&status=neq.finished",
                    app_id, revision
                ),
            )?;
            debug!("ensure_assets_processing_finished: {:?}", &value);

            if let Some(array) = value.as_array() {
                for item in array {
                    if let Some(status) = item["status"].as_str() {
                        if status == "error" {
                            return Err(CommandError::AssetProcessingError(format!(
                                "Asset {}. Error: {}",
                                item["title"], item["processing_error"]
                            )));
                        }
                    }
                }

                if array.is_empty() {
                    if let Some(progress_bar) = pb.as_ref() {
                        progress_bar.finish_with_message("Assets processed");
                    }
                    break;
                }
                match &mut pb {
                    Some(ref mut progress_bar) => {
                        progress_bar.set_position(assets_to_process - (array.len() as u64));
                        progress_bar.set_message("Processing Items:");
                    }
                    None => {
                        pb = Some(ProgressBar::new(array.len() as u64));
                        assets_to_process = array.len() as u64;
                    }
                }
            }
            thread::sleep(Duration::from_secs(SLEEP_TIME));
        }
        Ok(())
    }

    fn get_or_create_installation(&self, app_id: &str) -> Result<String, CommandError> {
        let installation_id = match self.get_installation(app_id) {
            Ok(installation) => {
                debug!("Found installation. No need to install.");
                installation
            }
            Err(_) => {
                debug!("No installation found. Installing...");
                self.install_edge_app(app_id)?
            }
        };

        Ok(installation_id)
    }

    fn get_installation(&self, app_id: &str) -> Result<String, CommandError> {
        let v = commands::get(
            &self.authentication,
            &format!(
                "v4/edge-apps/installations?select=id&app_id=eq.{}&name=eq.Edge app cli installation",
                app_id
            ),
        )?;

        #[derive(Clone, Debug, Default, PartialEq, Serialize, Deserialize)]
        struct Installation {
            id: String,
        }

        let installation = serde_json::from_value::<Vec<Installation>>(v)?;
        if installation.is_empty() {
            return Err(CommandError::MissingField);
        }

        Ok(installation[0].id.clone())
    }

    fn upload_changed_settings(
        &self,
        app_id: String,
        changed_settings: &SettingChanges,
    ) -> Result<(), CommandError> {
        for setting in &changed_settings.creates {
            self.create_setting(app_id.clone(), setting)?;
        }
        for setting in &changed_settings.updates {
            self.update_setting(app_id.clone(), setting)?;
        }
        Ok(())
    }

    fn upload_changed_files(
        &self,
        edge_app_dir: &Path,
        app_id: &str,
        revision: u32,
        changed_files: &FileChanges,
    ) -> Result<(), CommandError> {
        debug!("Changed files: {:#?}", changed_files);

        let copied_signatures = self.copy_edge_app_assets(
            app_id,
            revision,
            changed_files
                .get_local_signatures()
                .iter()
                .cloned()
                .collect(),
        )?;

        debug!("Uploading edge app assets");
        let files_to_upload = changed_files.get_files_to_upload(copied_signatures);
        if files_to_upload.is_empty() {
            debug!("No files to upload");
            return Ok(());
        }

        debug!("Uploading edge app files: {:#?}", files_to_upload);
        let file_paths: Vec<PathBuf> = files_to_upload
            .iter()
            .map(|file| edge_app_dir.join(&file.path))
            .collect();

        self.upload_edge_app_assets(app_id, revision, &file_paths)?;

        Ok(())
    }

    fn create_setting(&self, app_id: String, setting: &Setting) -> Result<(), CommandError> {
        let value = serde_json::to_value(setting)?;
        let mut payload = serde_json::from_value::<HashMap<String, serde_json::Value>>(value)?;
        payload.insert("app_id".to_owned(), json!(app_id));

        debug!("Creating setting: {:?}", &payload);

        let response = commands::post(&self.authentication, "v4/edge-apps/settings", &payload);
        if response.is_err() {
            let c = commands::get(
                &self.authentication,
                &format!("v4/edge-apps/settings?app_id=eq.{}", app_id),
            )?;
            debug!("Existing settings: {:?}", c);
            return Err(CommandError::NoChangesToUpload("".to_owned()));
        }

        Ok(())
    }

    fn update_setting(&self, app_id: String, setting: &Setting) -> Result<(), CommandError> {
        let value = serde_json::to_value(setting)?;
        let payload = serde_json::from_value::<HashMap<String, serde_json::Value>>(value)?;

        debug!("Updating setting: {:?}", &payload);

        let response = commands::patch(
            &self.authentication,
            &format!(
                "v4/edge-apps/settings?app_id=eq.{id}&title=eq.{title}",
                id = app_id,
                title = setting.title
            ),
            &payload,
        );

        if let Err(error) = response {
            debug!("Failed to update setting: {}", setting.title);
            return Err(error);
        }

        Ok(())
    }

    fn copy_edge_app_assets(
        &self,
        app_id: &str,
        revision: u32,
        mut asset_signatures: Vec<String>,
    ) -> Result<Vec<String>, CommandError> {
        let mut headers = HeaderMap::new();
        headers.insert("Prefer", "return=representation".parse()?);

        asset_signatures.sort();
        let payload = json!({
            "app_id": app_id,
            "revision": revision,
            "signatures": asset_signatures,
        });

        let response = commands::post(&self.authentication, "v4/edge-apps/copy-assets", &payload)?;
        let copied_assets = serde_json::from_value::<Vec<String>>(response)?;

        debug!("Copied assets: {:?}", copied_assets);
        Ok(copied_assets)
    }

    fn upload_edge_app_assets(
        &self,
        app_id: &str,
        revision: u32,
        paths: &[PathBuf],
    ) -> Result<(), CommandError> {
        let pb = ProgressBar::new(paths.len() as u64);
        pb.set_message("Files uploaded:");
        let shared_pb = Arc::new(Mutex::new(pb));

        paths.par_iter().try_for_each(|path| {
            let result = self.upload_single_asset(app_id, revision, path, &shared_pb);
            if result.is_ok() {
                let locked_pb = shared_pb.lock().unwrap();
                locked_pb.inc(1);
            }
            result
        })
    }

    fn upload_single_asset(
        &self,
        app_id: &str,
        revision: u32,
        path: &Path,
        _pb: &Arc<Mutex<ProgressBar>>,
    ) -> Result<(), CommandError> {
        let url = format!("{}/v4/assets", &self.authentication.config.url);

        let mut headers = HeaderMap::new();
        headers.insert("Prefer", "return=representation".parse()?);

        debug!("Uploading file: {:?}", path);
        let form = reqwest::blocking::multipart::Form::new()
            .text(
                "title",
                path.file_name()
                    .ok_or(CommandError::FileSystemError(
                        "Can't obtain file name".to_owned(),
                    ))?
                    .to_string_lossy()
                    .to_string(),
            )
            .text("app_id", app_id.to_string())
            .text("app_revision", revision.to_string())
            .file("file", path)?;

        let response = self
            .authentication
            .build_client()?
            .post(url)
            .multipart(form)
            .headers(headers)
            .timeout(Duration::from_secs(3600)) // timeout is equal to server timeout
            .send()?;

        let status = response.status();
        if status != StatusCode::CREATED {
            debug!("Response: {:?}", &response.text());
            return Err(CommandError::WrongResponseStatus(status.as_u16()));
        }

        Ok(())
    }

    fn install_edge_app(&self, app_id: &str) -> Result<String, CommandError> {
        let payload = json!({
            "app_id": app_id,
            "name": "Edge app cli installation",
        });

        let response = commands::post(
            &self.authentication,
            "v4/edge-apps/installations?select=id",
            &payload,
        )?;

        #[derive(Clone, Debug, Default, PartialEq, Serialize, Deserialize)]
        struct Installation {
            id: String,
        }

        let installation = serde_json::from_value::<Vec<Installation>>(response)?;
        if installation.is_empty() {
            return Err(CommandError::MissingField);
        }

        Ok(installation[0].id.clone())
    }

    fn publish(&self, app_id: &str, revision: u32) -> Result<(), CommandError> {
        commands::patch(
            &self.authentication,
            &format!(
                "v4/edge-apps/versions?app_id=eq.{}&revision=eq.{}",
                app_id, revision
            ),
            &json!({"published": true}),
        )?;

        Ok(())
    }
}

#[cfg(test)]
mod tests {
    use super::*;
    use crate::authentication::Config;

    use httpmock::Method::{DELETE, GET, PATCH, POST};
    use httpmock::MockServer;

    use crate::commands::edge_app_server::MOCK_DATA_FILENAME;
    use crate::commands::edge_app_utils::EdgeAppFile;
    use tempfile::tempdir;

    fn create_edge_app_manifest_for_test(settings: Vec<Setting>) -> EdgeAppManifest {
        EdgeAppManifest {
            app_id: Some("01H2QZ6Z8WXWNDC0KQ198XCZEW".to_string()),
            user_version: Some("1".to_string()),
            description: Some("asdf".to_string()),
            icon: Some("asdf".to_string()),
            author: Some("asdf".to_string()),
            homepage_url: Some("asdfasdf".to_string()),
            entrypoint: Some("entrypoint.html".to_owned()),
            settings,
        }
    }

    #[test]
    fn test_edge_app_create_should_create_app_and_required_files() {
        let tmp_dir = tempdir().unwrap();

        let mock_server = MockServer::start();
        let post_mock = mock_server.mock(|when, then| {
            when.method(POST)
                .path("/v4/edge-apps")
                .header("Authorization", "Token token")
                .json_body(json!({
                    "name": "Best app ever"
                }));
            then.status(201)
                .json_body(json!([{"id": "test-id", "name": "Best app ever"}]));
        });

        let config = Config::new(mock_server.base_url());
        let authentication = Authentication::new_with_config(config, "token");
        let command = EdgeAppCommand::new(authentication);

        let result = command.create(
            "Best app ever",
            tmp_dir.path().join("screenly.yml").as_path(),
        );

        post_mock.assert();

        assert!(tmp_dir.path().join("screenly.yml").exists());
        assert!(tmp_dir.path().join("index.html").exists());

        let data = fs::read_to_string(tmp_dir.path().join("screenly.yml")).unwrap();
        let manifest: EdgeAppManifest = serde_yaml::from_str(&data).unwrap();
        assert_eq!(manifest.app_id, Some("test-id".to_owned()));
        assert_eq!(
            manifest.settings,
            vec![Setting {
                title: "greeting".to_string(),
                type_: SettingType::Secret,
                default_value: "stranger".to_string(),
                optional: true,
                help_text: "An example of a setting that is used in index.html".to_string(),
            }]
        );
        assert_eq!(manifest.entrypoint, Some("index.html".to_string()));

        let data_index_html = fs::read_to_string(tmp_dir.path().join("index.html")).unwrap();
        assert_eq!(data_index_html, include_str!("../../data/index.html"));

        assert!(result.is_ok());
    }

    #[test]
    fn test_edge_app_create_when_manifest_or_index_html_exist_should_return_error() {
        let command = EdgeAppCommand::new(Authentication::new_with_config(
            Config::new("http://localhost".to_string()),
            "token",
        ));

        let tmp_dir = tempdir().unwrap();
        File::create(tmp_dir.path().join("screenly.yml")).unwrap();

        let result = command.create(
            "Best app ever",
            tmp_dir.path().join("screenly.yml").as_path(),
        );

        assert!(result.is_err());
        assert!(result
            .unwrap_err()
            .to_string()
            .contains("already contains a screenly.yml or index.html file. Use --in-place if you want to create an Edge App in this directory"));

        fs::remove_file(tmp_dir.path().join("screenly.yml")).unwrap();

        File::create(tmp_dir.path().join("index.html")).unwrap();

        let result = command.create(
            "Best app ever",
            tmp_dir.path().join("screenly.yml").as_path(),
        );

        assert!(result.is_err());
        assert!(result
            .unwrap_err()
            .to_string()
            .contains("already contains a screenly.yml or index.html file. Use --in-place if you want to create an Edge App in this directory"));
    }

    #[test]
    fn test_create_in_place_edge_app_should_create_edge_app_using_existing_files() {
        let mock_server = MockServer::start();
        let post_mock = mock_server.mock(|when, then| {
            when.method(POST)
                .path("/v4/edge-apps")
                .header("Authorization", "Token token")
                .json_body(json!({
                    "name": "Best app ever"
                }));
            then.status(201)
                .json_body(json!([{"id": "test-id", "name": "Best app ever"}]));
        });

        let config = Config::new(mock_server.base_url());
        let authentication = Authentication::new_with_config(config, "token");
        let command = EdgeAppCommand::new(authentication);

        // Prepare screenly.yml and index.html
        let tmp_dir = tempdir().unwrap();
        File::create(tmp_dir.path().join("index.html")).unwrap();
        EdgeAppManifest::save_to_file(
            &EdgeAppManifest {
                ..Default::default()
            },
            tmp_dir.path().join("screenly.yml").as_path(),
        )
        .unwrap();

        let result = command.create_in_place(
            "Best app ever",
            tmp_dir.path().join("screenly.yml").as_path(),
        );

        post_mock.assert();

        let data = fs::read_to_string(tmp_dir.path().join("screenly.yml")).unwrap();
        let manifest: EdgeAppManifest = serde_yaml::from_str(&data).unwrap();
        assert_eq!(manifest.app_id, Some("test-id".to_owned()));

        assert!(result.is_ok());
    }

    #[test]
    fn test_create_in_place_edge_app_when_manifest_or_index_html_missed_should_return_error() {
        let command = EdgeAppCommand::new(Authentication::new_with_config(
            Config::new("http://localhost".to_string()),
            "token",
        ));

        let tmp_dir = tempdir().unwrap();
        File::create(tmp_dir.path().join("screenly.yml")).unwrap();

        let result = command.create_in_place(
            "Best app ever",
            tmp_dir.path().join("screenly.yml").as_path(),
        );

        assert!(result.is_err());
        assert!(result
            .unwrap_err()
            .to_string()
            .contains("should contain screenly.yml and index.html files"));

        fs::remove_file(tmp_dir.path().join("screenly.yml")).unwrap();

        File::create(tmp_dir.path().join("index.html")).unwrap();

        let result = command.create_in_place(
            "Best app ever",
            tmp_dir.path().join("screenly.yml").as_path(),
        );

        assert!(result.is_err());
        assert!(result
            .unwrap_err()
            .to_string()
            .contains("should contain screenly.yml and index.html files"));
    }

    #[test]
    fn test_create_in_place_edge_app_when_manifest_has_non_empty_app_id_should_return_error() {
        let command = EdgeAppCommand::new(Authentication::new_with_config(
            Config::new("http://localhost".to_string()),
            "token",
        ));

        let tmp_dir = tempdir().unwrap();

        File::create(tmp_dir.path().join("index.html")).unwrap();

        let manifest = EdgeAppManifest {
            app_id: Some("non-empty".to_string()),
            ..Default::default()
        };

        EdgeAppManifest::save_to_file(&manifest, tmp_dir.path().join("screenly.yml").as_path())
            .unwrap();

        let result = command.create_in_place(
            "Best app ever",
            tmp_dir.path().join("screenly.yml").as_path(),
        );

        assert!(result.is_err());
        assert_eq!(
            result.unwrap_err().to_string(),
            "Initialization Failed: The operation can only proceed when 'app_id' is not set in the 'screenly.yml' configuration file"
        );
    }

    #[test]
    fn test_list_edge_apps_should_send_correct_request() {
        let mock_server = MockServer::start();
        let edge_apps_mock = mock_server.mock(|when, then| {
            when.method(GET)
                .path("/v4/edge-apps")
                .header("Authorization", "Token token")
                .header(
                    "user-agent",
                    format!("screenly-cli {}", env!("CARGO_PKG_VERSION")),
                );
            then.status(200).json_body(json!([]));
        });

        let config = Config::new(mock_server.base_url());
        let authentication = Authentication::new_with_config(config, "token");
        let command = EdgeAppCommand::new(authentication);
        let result = command.list();
        edge_apps_mock.assert();
        assert!(result.is_ok());
    }

    #[test]
    fn test_list_versions_should_send_correct_request() {
        let mock_server = MockServer::start();

        let edge_apps_mock = mock_server.mock(|when, then| {
            when.method(GET)
                .path("/v4/edge-apps/versions")
                .query_param("app_id", "eq.01H2QZ6Z8WXWNDC0KQ198XCZEW")
                .query_param(
                    "select",
                    "edge_app_channels(channel),revision,user_version,description,published",
                )
                .header("Authorization", "Token token")
                .header(
                    "user-agent",
                    format!("screenly-cli {}", env!("CARGO_PKG_VERSION")),
                );
            then.status(200).json_body(json!([
                {
                    "edge_app_channels": [
                        {
                            "channel": "stable"
                        },
                        {
                            "channel": "candidate"
                        }
                    ],
                    "revision": 1,
                    "user_version": "1.0.0",
                    "description": "Initial release",
                    "published": true
                },
                {
                    "edge_app_channels": [],
                    "revision": 2,
                    "user_version": "1.0.1",
                    "description": "Bug fixes",
                    "published": true
                }
            ]));
        });

        let config = Config::new(mock_server.base_url());
        let authentication = Authentication::new_with_config(config, "token");
        let command = EdgeAppCommand::new(authentication);

        let result = command.list_versions("01H2QZ6Z8WXWNDC0KQ198XCZEW");
        edge_apps_mock.assert();
        assert!(result.is_ok());
    }

    #[test]
    fn test_list_settings_should_send_correct_request() {
        let mock_server = MockServer::start();

        let installation_mock = mock_server.mock(|when, then| {
            when.method(GET)
                .path("/v4/edge-apps/installations")
                .header("Authorization", "Token token")
                .header(
                    "user-agent",
                    format!("screenly-cli {}", env!("CARGO_PKG_VERSION")),
                )
                .query_param("select", "id")
                .query_param("app_id", "eq.01H2QZ6Z8WXWNDC0KQ198XCZEW")
                .query_param("name", "eq.Edge app cli installation");

            then.status(200).json_body(json!([]));
        });

        let installation_mock_create = mock_server.mock(|when, then| {
            when.method(POST)
                .path("/v4/edge-apps/installations")
                .header("Authorization", "Token token")
                .header(
                    "user-agent",
                    format!("screenly-cli {}", env!("CARGO_PKG_VERSION")),
                )
                .query_param("select", "id")
                .json_body(json!({
                    "app_id": "01H2QZ6Z8WXWNDC0KQ198XCZEW",
                    "name": "Edge app cli installation",
                }));

            then.status(201).json_body(json!([
                {
                    "id": "01H2QZ6Z8WXWNDC0KQ198XCZEB",
                }
            ]));
        });

        let settings_mock = mock_server.mock(|when, then| {
            when.method(GET)
                .path("/v4/edge-apps/settings")
                .header("Authorization", "Token token")
                .header(
                    "user-agent",
                    format!("screenly-cli {}", env!("CARGO_PKG_VERSION")),
                )
                .query_param("select", "type,default_value,optional,title,help_text")
                .query_param("app_id", "eq.01H2QZ6Z8WXWNDC0KQ198XCZEW")
                .query_param("order", "title.asc");

            then.status(200).json_body(json!([
                {
                    "type": "string",
                    "default_value": "stranger",
                    "optional": true,
                    "title": "Example setting1",
                    "help_text": "An example of a setting that is used in index.html"
                },
                {
                    "type": "string",
                    "default_value": "stranger",
                    "optional": true,
                    "title": "Example setting2",
                    "help_text": "An example of a setting that is used in index.html"
                },
                {
                    "type": "string",
                    "default_value": "stranger",
                    "optional": true,
                    "title": "Example setting3",
                    "help_text": "An example of a setting that is used in index.html"
                }
            ]));
        });

        let setting_values_mock = mock_server.mock(|when, then| {
            when.method(GET)
                .path("/v4/edge-apps/settings/values")
                .header("Authorization", "Token token")
                .header(
                    "user-agent",
                    format!("screenly-cli {}", env!("CARGO_PKG_VERSION")),
                )
                .query_param("select", "title,value")
                .query_param("installation_id", "eq.01H2QZ6Z8WXWNDC0KQ198XCZEB");

            then.status(200).json_body(json!([
                {
                    "title": "Example setting1",
                    "value": "stranger"
                },
                {
                    "title": "Example setting2",
                    "value": "stranger"
                }
            ]));
        });

        let config = Config::new(mock_server.base_url());
        let authentication = Authentication::new_with_config(config, "token");
        let command = EdgeAppCommand::new(authentication);
        let manifest = create_edge_app_manifest_for_test(vec![]);

        let result = command.list_settings(&manifest.app_id.unwrap());

        installation_mock.assert();
        installation_mock_create.assert();
        settings_mock.assert();
        setting_values_mock.assert();
        assert!(result.is_ok());
        let settings = result.unwrap();
        let settings_json: Value = serde_json::from_value(settings.value).unwrap();
        assert_eq!(
            settings_json,
            json!([
                {
                    "type": "string",
                    "default_value": "stranger",
                    "optional": true,
                    "title": "Example setting1",
                    "help_text": "An example of a setting that is used in index.html",
                    "value": "stranger",
                },
                {
                    "type": "string",
                    "default_value": "stranger",
                    "optional": true,
                    "title": "Example setting2",
                    "help_text": "An example of a setting that is used in index.html",
                    "value": "stranger"
                },
                {
                    "type": "string",
                    "default_value": "stranger",
                    "optional": true,
                    "title": "Example setting3",
                    "help_text": "An example of a setting that is used in index.html"
                }
            ])
        );
    }

    #[test]
    fn test_set_setting_should_send_correct_request() {
        let mock_server = MockServer::start();

        let installation_mock = mock_server.mock(|when, then| {
            when.method(GET)
                .path("/v4/edge-apps/installations")
                .header("Authorization", "Token token")
                .header(
                    "user-agent",
                    format!("screenly-cli {}", env!("CARGO_PKG_VERSION")),
                )
                .query_param("select", "id")
                .query_param("app_id", "eq.01H2QZ6Z8WXWNDC0KQ198XCZEW")
                .query_param("name", "eq.Edge app cli installation");

            then.status(200).json_body(json!([]));
        });

        let installation_mock_create = mock_server.mock(|when, then| {
            when.method(POST)
                .path("/v4/edge-apps/installations")
                .header("Authorization", "Token token")
                .header(
                    "user-agent",
                    format!("screenly-cli {}", env!("CARGO_PKG_VERSION")),
                )
                .query_param("select", "id")
                .json_body(json!({
                    "app_id": "01H2QZ6Z8WXWNDC0KQ198XCZEW",
                    "name": "Edge app cli installation",
                }));

            then.status(201).json_body(json!([
                {
                    "id": "01H2QZ6Z8WXWNDC0KQ198XCZEB",
                }
            ]));
        });

        // "v4/edge-apps/settings/values?select=title&installation_id=eq.{}&title=eq.{}"
        let setting_values_mock_get = mock_server.mock(|when, then| {
            when.method(GET)
                .path("/v4/edge-apps/settings/values")
                .header("Authorization", "Token token")
                .header(
                    "user-agent",
                    format!("screenly-cli {}", env!("CARGO_PKG_VERSION")),
                )
                .query_param("title", "eq.best_setting")
                .query_param("select", "title")
                .query_param("installation_id", "eq.01H2QZ6Z8WXWNDC0KQ198XCZEB");
            then.status(200).json_body(json!([]));
        });

        let setting_values_mock_post = mock_server.mock(|when, then| {
            when.method(POST)
                .path("/v4/edge-apps/settings/values")
                .header("Authorization", "Token token")
                .header(
                    "user-agent",
                    format!("screenly-cli {}", env!("CARGO_PKG_VERSION")),
                )
                .json_body(json!(
                    {
                        "title": "best_setting",
                        "value": "best_value",
                        "installation_id": "01H2QZ6Z8WXWNDC0KQ198XCZEB"
                    }
                ));
            then.status(204).json_body(json!({}));
        });

        let config = Config::new(mock_server.base_url());
        let authentication = Authentication::new_with_config(config, "token");
        let command = EdgeAppCommand::new(authentication);
        let manifest = create_edge_app_manifest_for_test(vec![]);

        let result = command.set_setting(&manifest.app_id.unwrap(), "best_setting", "best_value");
        installation_mock.assert();
        installation_mock_create.assert();
        setting_values_mock_get.assert();
        setting_values_mock_post.assert();
        assert!(result.is_ok());
    }

    #[test]
    fn test_set_setting_when_setting_value_exists_should_send_correct_update_request() {
        let mock_server = MockServer::start();

        let installation_mock = mock_server.mock(|when, then| {
            when.method(GET)
                .path("/v4/edge-apps/installations")
                .header("Authorization", "Token token")
                .header(
                    "user-agent",
                    format!("screenly-cli {}", env!("CARGO_PKG_VERSION")),
                )
                .query_param("select", "id")
                .query_param("app_id", "eq.01H2QZ6Z8WXWNDC0KQ198XCZEW")
                .query_param("name", "eq.Edge app cli installation");

            then.status(200).json_body(json!([
                {
                    "id": "01H2QZ6Z8WXWNDC0KQ198XCZEB",
                }
            ]));
        });

        // "v4/edge-apps/settings/values?select=title&installation_id=eq.{}&title=eq.{}"
        let setting_values_mock_get = mock_server.mock(|when, then| {
            when.method(GET)
                .path("/v4/edge-apps/settings/values")
                .header("Authorization", "Token token")
                .header(
                    "user-agent",
                    format!("screenly-cli {}", env!("CARGO_PKG_VERSION")),
                )
                .query_param("title", "eq.best_setting")
                .query_param("select", "title")
                .query_param("installation_id", "eq.01H2QZ6Z8WXWNDC0KQ198XCZEB");
            then.status(200).json_body(json!([
                {
                    "title": "best_setting",
                    "value": "best_value",
                }
            ]));
        });

        let setting_values_mock_patch = mock_server.mock(|when, then| {
            when.method(PATCH)
                .path("/v4/edge-apps/settings/values")
                .header("Authorization", "Token token")
                .header(
                    "user-agent",
                    format!("screenly-cli {}", env!("CARGO_PKG_VERSION")),
                )
                .query_param("title", "eq.best_setting")
                .query_param("installation_id", "eq.01H2QZ6Z8WXWNDC0KQ198XCZEB")
                .json_body(json!(
                    {
                        "value": "best_value1",
                    }
                ));
            then.status(200).json_body(json!({}));
        });

        let config = Config::new(mock_server.base_url());
        let authentication = Authentication::new_with_config(config, "token");
        let command = EdgeAppCommand::new(authentication);
        let manifest = create_edge_app_manifest_for_test(vec![]);

        let result = command.set_setting(&manifest.app_id.unwrap(), "best_setting", "best_value1");
        installation_mock.assert();
        setting_values_mock_get.assert();
        setting_values_mock_patch.assert();
        assert!(result.is_ok());
    }

    #[test]
    fn test_set_secrets_should_send_correct_request() {
        let mock_server = MockServer::start();

        let installation_mock = mock_server.mock(|when, then| {
            when.method(GET)
                .path("/v4/edge-apps/installations")
                .header("Authorization", "Token token")
                .header(
                    "user-agent",
                    format!("screenly-cli {}", env!("CARGO_PKG_VERSION")),
                )
                .query_param("select", "id")
                .query_param("app_id", "eq.01H2QZ6Z8WXWNDC0KQ198XCZEW")
                .query_param("name", "eq.Edge app cli installation");

            then.status(200).json_body(json!([]));
        });

        let installation_mock_create = mock_server.mock(|when, then| {
            when.method(POST)
                .path("/v4/edge-apps/installations")
                .header("Authorization", "Token token")
                .header(
                    "user-agent",
                    format!("screenly-cli {}", env!("CARGO_PKG_VERSION")),
                )
                .query_param("select", "id")
                .json_body(json!({
                    "app_id": "01H2QZ6Z8WXWNDC0KQ198XCZEW",
                    "name": "Edge app cli installation",
                }));

            then.status(201).json_body(json!([
                {
                    "id": "01H2QZ6Z8WXWNDC0KQ198XCZEB",
                }
            ]));
        });

        // "v4/edge-apps/secrets/values"

        let secrets_values_mock_post = mock_server.mock(|when, then| {
            when.method(POST)
                .path("/v4/edge-apps/secrets/values")
                .header("Authorization", "Token token")
                .header(
                    "user-agent",
                    format!("screenly-cli {}", env!("CARGO_PKG_VERSION")),
                )
                .json_body(json!(
                    {
                        "title": "best_secret_setting",
                        "value": "best_secret_value",
                        "installation_id": "01H2QZ6Z8WXWNDC0KQ198XCZEB"
                    }
                ));
            then.status(204).json_body(json!({}));
        });

        let config = Config::new(mock_server.base_url());
        let authentication = Authentication::new_with_config(config, "token");
        let command = EdgeAppCommand::new(authentication);
        let manifest = create_edge_app_manifest_for_test(vec![]);

        let result = command.set_secret(
            &manifest.app_id.unwrap(),
            "best_secret_setting",
            "best_secret_value",
        );
        installation_mock.assert();
        installation_mock_create.assert();
        secrets_values_mock_post.assert();
        debug!("result: {:?}", result);
        assert!(result.is_ok());
    }

    #[test]
    fn test_upload_should_send_correct_requests() {
        let mut manifest = create_edge_app_manifest_for_test(vec![
            Setting {
                type_: SettingType::String,
                title: "asetting".to_string(),
                optional: false,
                default_value: "".to_string(),
                help_text: "help text".to_string(),
            },
            Setting {
                type_: SettingType::String,
                title: "nsetting".to_string(),
                optional: false,
                default_value: "".to_string(),
                help_text: "help text".to_string(),
            },
        ]);

        manifest.user_version = None;
        manifest.author = None;
        manifest.entrypoint = None;

        let mock_server = MockServer::start();
        // "v4/assets?select=signature&app_id=eq.{}&app_revision=eq.{}&type=eq.edge-app-file",
        let assets_mock = mock_server.mock(|when, then| {
            when.method(GET)
                .path("/v4/assets")
                .header("Authorization", "Token token")
                .header(
                    "user-agent",
                    format!("screenly-cli {}", env!("CARGO_PKG_VERSION")),
                )
                .query_param("select", "signature")
                .query_param("app_id", "eq.01H2QZ6Z8WXWNDC0KQ198XCZEW")
                .query_param("app_revision", "eq.7")
                .query_param("type", "eq.edge-app-file");
            then.status(200).json_body(json!([{"signature": "sig"}]));
        });

        // v4/edge-apps/versions?select=revision&order=revision.desc&limit=1&app_id=eq.{}
        let revision_mock = mock_server.mock(|when, then| {
            when.method(GET)
                .path("/v4/edge-apps/versions")
                .header("Authorization", "Token token")
                .header(
                    "user-agent",
                    format!("screenly-cli {}", env!("CARGO_PKG_VERSION")),
                )
                .query_param("select", "revision")
                .query_param("order", "revision.desc")
                .query_param("limit", "1")
                .query_param("app_id", "eq.01H2QZ6Z8WXWNDC0KQ198XCZEW");
            then.status(200).json_body(json!([{"revision": 7}]));
        });

        // v4/edge-apps/versions?select=file_tree&app_id=eq.{}&revision=eq.{}
        let file_tree_from_version_mock = mock_server.mock(|when, then| {
            when.method(GET)
                .path("/v4/edge-apps/versions")
                .header("Authorization", "Token token")
                .header(
                    "user-agent",
                    format!("screenly-cli {}", env!("CARGO_PKG_VERSION")),
                )
                .query_param("app_id", "eq.01H2QZ6Z8WXWNDC0KQ198XCZEW")
                .query_param("revision", "eq.7")
                .query_param("select", "file_tree");
            then.status(200).json_body(json!([{"index.html": "sig"}]));
        });

        //  v4/edge-apps/settings?select=type,default_value,optional,title,help_text&app_id=eq.{}&order=title.asc
        let settings_mock = mock_server.mock(|when, then| {
            when.method(GET)
                .path("/v4/edge-apps/settings")
                .header("Authorization", "Token token")
                .header(
                    "user-agent",
                    format!("screenly-cli {}", env!("CARGO_PKG_VERSION")),
                )
                .query_param("app_id", "eq.01H2QZ6Z8WXWNDC0KQ198XCZEW")
                .query_param("select", "type,default_value,optional,title,help_text")
                .query_param("order", "title.asc");
            then.status(200).json_body(json!([{
                "type": SettingType::String,
                "default_value": "5".to_string(),
                "title": "nsetting".to_string(),
                "optional": true,
                "help_text": "For how long to display the map overlay every time the rover has moved to a new position.".to_string(),
            }]));
        });

        let create_version_mock = mock_server.mock(|when, then| {
            when.method(POST)
                .path("/v4/edge-apps/versions")
                .header("Authorization", "Token token")
                .header(
                    "user-agent",
                    format!("screenly-cli {}", env!("CARGO_PKG_VERSION")),
                )
                .json_body(json!({
                    "app_id": "01H2QZ6Z8WXWNDC0KQ198XCZEW",
                    "description": "asdf",
                    "icon": "asdf",
                    "homepage_url": "asdfasdf",
                    "file_tree": {
                        "index.html": "0a209f86d081884c7d659a2feaa0c55ad015a3bf4f1b2b0b822cd15d6c15b0f00a08122086cebd0c365d241e32d5b0972c07aae3a8d6499c2a9471aa85943a35577200021a180a14a94a8fe5ccb19ba61c4c0873d391e987982fbbd31000"
                    }
                }));
            then.status(201).json_body(json!([{"revision": 8}]));
        });

        //  v4/edge-apps/settings?app_id=eq.{}
        let settings_mock_create = mock_server.mock(|when, then| {
            when.method(POST)
                .path("/v4/edge-apps/settings")
                .header("Authorization", "Token token")
                .header(
                    "user-agent",
                    format!("screenly-cli {}", env!("CARGO_PKG_VERSION")),
                )
                .json_body(json!({
                    "app_id": "01H2QZ6Z8WXWNDC0KQ198XCZEW",
                    "type": "string",
                    "default_value": "",
                    "title": "asetting",
                    "optional": false,
                    "help_text": "help text",
                }));
            then.status(201).json_body(json!(
            [{
                "app_id": "01H2QZ6Z8WXWNDC0KQ198XCZEW",
                "type": "string",
                "default_value": "",
                "title": "asetting",
                "optional": false,
                "help_text": "help text",
            }]));
        });

        let settings_mock_patch = mock_server.mock(|when, then| {
            when.method(PATCH)
                .path("/v4/edge-apps/settings")
                .header("Authorization", "Token token")
                .header(
                    "user-agent",
                    format!("screenly-cli {}", env!("CARGO_PKG_VERSION")),
                )
                .query_param("app_id", "eq.01H2QZ6Z8WXWNDC0KQ198XCZEW")
                .query_param("title", "eq.nsetting")
                .json_body(json!({
                    "type": "string",
                    "default_value": "",
                    "title": "nsetting",
                    "optional": false,
                    "help_text": "help text",
                }));
            then.status(200).json_body(json!(
            [{
                "app_id": "01H2QZ6Z8WXWNDC0KQ198XCZEW",
                "type": "string",
                "default_value": "",
                "title": "nsetting",
                "optional": false,
                "help_text": "help text",
            }]));
        });

        let copy_assets_mock = mock_server.mock(|when, then| {
            when.method(POST)
                .path("/v4/edge-apps/copy-assets")
                .header("Authorization", "Token token")
                .header(
                    "user-agent",
                    format!("screenly-cli {}", env!("CARGO_PKG_VERSION")),
                ).json_body(json!({
                    "app_id": "01H2QZ6Z8WXWNDC0KQ198XCZEW",
                    "revision": 8,
                    "signatures": ["0a209f86d081884c7d659a2feaa0c55ad015a3bf4f1b2b0b822cd15d6c15b0f00a08122086cebd0c365d241e32d5b0972c07aae3a8d6499c2a9471aa85943a35577200021a180a14a94a8fe5ccb19ba61c4c0873d391e987982fbbd31000"]
                }));
            then.status(201).json_body(json!([]));
        });

        let upload_assets_mock = mock_server.mock(|when, then| {
            when.method(POST).path("/v4/assets");
            then.status(201).body("");
        });
        // "v4/assets?select=status&app_id=eq.{}&app_revision=eq.{}&status=neq.finished&limit=1",
        let finished_processing_mock = mock_server.mock(|when, then| {
            when.method(GET)
                .path("/v4/assets")
                .query_param("select", "status,processing_error,title")
                .query_param("app_id", "eq.01H2QZ6Z8WXWNDC0KQ198XCZEW")
                .query_param("app_revision", "eq.8")
                .query_param("status", "neq.finished");
            then.status(200).json_body(json!([]));
        });

        //   "v4/edge-apps/versions?app_id=eq.{}&revision=eq.{}",
        let publish_mock = mock_server.mock(|when, then| {
            when.method(PATCH)
                .path("/v4/edge-apps/versions")
                .header("Authorization", "Token token")
                .header(
                    "user-agent",
                    format!("screenly-cli {}", env!("CARGO_PKG_VERSION")),
                )
                .query_param("app_id", "eq.01H2QZ6Z8WXWNDC0KQ198XCZEW")
                .query_param("revision", "eq.8")
                .json_body(json!({"published": true }));
            then.status(200);
        });

        // get root edge app asset
        //   "v4/assets?select=id&app_id=eq.{}&app_revision=eq.{}&type=eq.edge-app",
        let installation_mock = mock_server.mock(|when, then| {
            when.method(GET)
                .path("/v4/edge-apps/installations")
                .header("Authorization", "Token token")
                .header(
                    "user-agent",
                    format!("screenly-cli {}", env!("CARGO_PKG_VERSION")),
                )
                .query_param("select", "id")
                .query_param("app_id", "eq.01H2QZ6Z8WXWNDC0KQ198XCZEW")
                .query_param("name", "eq.Edge app cli installation");

            then.status(200).json_body(json!([]));
        });

        let installation_mock_create = mock_server.mock(|when, then| {
            when.method(POST)
                .path("/v4/edge-apps/installations")
                .header("Authorization", "Token token")
                .header(
                    "user-agent",
                    format!("screenly-cli {}", env!("CARGO_PKG_VERSION")),
                )
                .query_param("select", "id")
                .json_body(json!({
                    "app_id": "01H2QZ6Z8WXWNDC0KQ198XCZEW",
                    "name": "Edge app cli installation",
                }));

            then.status(201).json_body(json!([
                {
                    "id": "01H2QZ6Z8WXWNDC0KQ198XCZEB",
                }
            ]));
        });

        let temp_dir = tempdir().unwrap();
        EdgeAppManifest::save_to_file(&manifest, temp_dir.path().join("screenly.yml").as_path())
            .unwrap();
        let mut file = File::create(temp_dir.path().join("index.html")).unwrap();
        write!(file, "test").unwrap();

        EdgeAppManifest::save_to_file(&manifest, temp_dir.path().join("screenly.yml").as_path())
            .unwrap();
        let config = Config::new(mock_server.base_url());
        let authentication = Authentication::new_with_config(config, "token");
        let command = EdgeAppCommand::new(authentication);
        let result = command.upload(temp_dir.path().join("screenly.yml").as_path(), None);

        assets_mock.assert();
        file_tree_from_version_mock.assert();
        settings_mock.assert();
        create_version_mock.assert();
        settings_mock_create.assert();
        settings_mock_patch.assert();
        upload_assets_mock.assert();
        finished_processing_mock.assert();
        publish_mock.assert();
        installation_mock.assert();
        installation_mock_create.assert();
        revision_mock.assert();
        copy_assets_mock.assert();

        assert!(result.is_ok());
    }

    #[test]
    fn test_promote_should_send_correct_request() {
        let mock_server = MockServer::start();

        let get_version_mock = mock_server.mock(|when, then| {
            when.method(GET)
                .path("/v4/edge-apps/versions")
                .header("Authorization", "Token token")
                .header(
                    "user-agent",
                    format!("screenly-cli {}", env!("CARGO_PKG_VERSION")),
                )
                .query_param("select", "revision")
                .query_param("app_id", "eq.01H2QZ6Z8WXWNDC0KQ198XCZEW")
                .query_param("revision", "eq.7");

            then.status(200).json_body(json!([
                {
                    "revision": 7,
                }
            ]));
        });

        let installation_mock = mock_server.mock(|when, then| {
            when.method(GET)
                .path("/v4/edge-apps/installations")
                .header("Authorization", "Token token")
                .header(
                    "user-agent",
                    format!("screenly-cli {}", env!("CARGO_PKG_VERSION")),
                )
                .query_param("select", "id")
                .query_param("app_id", "eq.01H2QZ6Z8WXWNDC0KQ198XCZEW")
                .query_param("name", "eq.Edge app cli installation");

            then.status(200).json_body(json!([]));
        });

        let installation_mock_create = mock_server.mock(|when, then| {
            when.method(POST)
                .path("/v4/edge-apps/installations")
                .header("Authorization", "Token token")
                .header(
                    "user-agent",
                    format!("screenly-cli {}", env!("CARGO_PKG_VERSION")),
                )
                .query_param("select", "id")
                .json_body(json!({
                    "app_id": "01H2QZ6Z8WXWNDC0KQ198XCZEW",
                    "name": "Edge app cli installation",
                }));

            then.status(201).json_body(json!([
                {
                    "id": "01H2QZ6Z8WXWNDC0KQ198XCZEB",
                }
            ]));
        });

        //  v4/edge-apps/settings?select=type,default_value,optional,title,help_text&app_id=eq.{}&order=title.asc
        let undefined_secrets_mock = mock_server.mock(|when, then| {
            when.method(GET)
                .path("/v4/edge-apps/secrets/undefined")
                .header("Authorization", "Token token")
                .header(
                    "user-agent",
                    format!("screenly-cli {}", env!("CARGO_PKG_VERSION")),
                )
                .query_param("installation_id", "01H2QZ6Z8WXWNDC0KQ198XCZEB");
            then.status(200).json_body(json!([]));
        });

        let promote_mock = mock_server.mock(|when, then| {
            when.method(PATCH)
                .path("/v4/edge-apps/channels")
                .header("Authorization", "Token token")
                .header(
                    "user-agent",
                    format!("screenly-cli {}", env!("CARGO_PKG_VERSION")),
                )
                .query_param("app_id", "eq.01H2QZ6Z8WXWNDC0KQ198XCZEW")
                .query_param("channel", "eq.public")
                .query_param("select", "channel,app_revision")
                .json_body(json!({
                    "app_revision": 7,
                }));
            then.status(200).json_body(json!([
                {
                    "channel": "public",
                    "app_revision": 7
                }
            ]));
        });

        let config = Config::new(mock_server.base_url());
        let authentication = Authentication::new_with_config(config, "token");
        let command = EdgeAppCommand::new(authentication);
        let manifest = create_edge_app_manifest_for_test(vec![]);

        let result = command.promote_version(&manifest.app_id.unwrap(), 7, &"public".to_string());

        get_version_mock.assert();
        installation_mock.assert();
        installation_mock_create.assert();
        undefined_secrets_mock.assert();
        promote_mock.assert();

        assert!(&result.is_ok());
    }

    #[test]
    fn test_generate_mock_data_creates_file_with_expected_content() {
        let dir = tempdir().unwrap();
        let file_path = dir.path().join("test_manifest.yml");

        // The EdgeAppManifest structure from your example
        let manifest = create_edge_app_manifest_for_test(vec![
            Setting {
                type_: SettingType::String,
                title: "asetting".to_string(),
                optional: false,
                default_value: "yes".to_string(),
                help_text: "help text".to_string(),
            },
            Setting {
                type_: SettingType::String,
                title: "nsetting".to_string(),
                optional: false,
                default_value: "".to_string(),
                help_text: "help text".to_string(),
            },
        ]);

        EdgeAppManifest::save_to_file(&manifest, &file_path).unwrap();
        let config = Config::new("".to_owned());
        let authentication = Authentication::new_with_config(config, "token");
        let command = EdgeAppCommand::new(authentication);
        command.generate_mock_data(&file_path).unwrap();

        let mock_data_path = dir.path().join(MOCK_DATA_FILENAME);
        assert!(mock_data_path.exists());

        let _generated_content = fs::read_to_string(&mock_data_path).unwrap();
        let _expected_content = r#"metadata:
  coordinates:
    - "37.3861"
    - "-122.0839"
  hostname: "srly-t6kb0ta1jrd9o0w"
  location: "Code Cafe, Mountain View, California"
  screen_name: "Code Cafe Display"
  tags:
    - "All Screens"
settings:
  asetting: "yes"
  nsetting: ""
"#;
    }

    #[test]
    fn test_generate_mock_data_excludes_secret_settings() {
        let dir = tempdir().unwrap();
        let file_path = dir.path().join("test_manifest_with_varied_settings.yml");

        let manifest = create_edge_app_manifest_for_test(vec![
            Setting {
                type_: SettingType::Secret,
                title: "excluded_setting".to_string(),
                optional: false,
                default_value: "0".to_string(),
                help_text: "help text".to_string(),
            },
            Setting {
                type_: SettingType::String,
                title: "included_setting".to_string(),
                optional: false,
                default_value: "".to_string(),
                help_text: "help text".to_string(),
            },
        ]);

        EdgeAppManifest::save_to_file(&manifest, &file_path).unwrap();
        let config = Config::new("".to_owned());
        let authentication = Authentication::new_with_config(config, "token");
        let command = EdgeAppCommand::new(authentication);
        command.generate_mock_data(&file_path).unwrap();

        let mock_data_path = dir.path().join(MOCK_DATA_FILENAME);
        let content = fs::read_to_string(mock_data_path).unwrap();

        assert!(!content.contains("excluded_setting"));
        assert!(content.contains("included_setting"));
    }

    #[test]
    fn test_ensure_assets_processing_finished_when_processing_failed_should_return_error() {
        let manifest = create_edge_app_manifest_for_test(vec![
            Setting {
                type_: SettingType::String,
                title: "asetting".to_string(),
                optional: false,
                default_value: "".to_string(),
                help_text: "help text".to_string(),
            },
            Setting {
                type_: SettingType::String,
                title: "nsetting".to_string(),
                optional: false,
                default_value: "".to_string(),
                help_text: "help text".to_string(),
            },
        ]);

        let mock_server = MockServer::start();

        // "v4/assets?select=status&app_id=eq.{}&app_revision=eq.{}&status=neq.finished&limit=1",
        let finished_processing_mock = mock_server.mock(|when, then| {
            when.method(GET)
                .path("/v4/assets")
                .query_param("select", "status,processing_error,title")
                .query_param("app_id", "eq.01H2QZ6Z8WXWNDC0KQ198XCZEW")
                .query_param("app_revision", "eq.8")
                .query_param("status", "neq.finished");
            then.status(200).json_body(json!([
                {
                    "status": "error",
                    "title": "wrong_file.ext",
                    "processing_error": "File type not supported."
                }
            ]));
        });

        let temp_dir = tempdir().unwrap();
        EdgeAppManifest::save_to_file(&manifest, temp_dir.path().join("screenly.yml").as_path())
            .unwrap();
        let mut file = File::create(temp_dir.path().join("index.html")).unwrap();
        write!(file, "test").unwrap();

        EdgeAppManifest::save_to_file(&manifest, temp_dir.path().join("screenly.yml").as_path())
            .unwrap();
        let config = Config::new(mock_server.base_url());
        let authentication = Authentication::new_with_config(config, "token");
        let command = EdgeAppCommand::new(authentication);
        let result = command.ensure_assets_processing_finished("01H2QZ6Z8WXWNDC0KQ198XCZEW", 8);

        finished_processing_mock.assert();

        assert!(result.is_err());
        assert_eq!(
            result.unwrap_err().to_string(),
            "Asset processing error: Asset \"wrong_file.ext\". Error: \"File type not supported.\""
                .to_string()
        );
    }

    #[test]
    fn test_list_secrets_should_send_correct_request() {
        let mock_server = MockServer::start();

        let secrets_mock = mock_server.mock(|when, then| {
            when.method(GET)
                .path("/v4/edge-apps/settings")
                .header("Authorization", "Token token")
                .header(
                    "user-agent",
                    format!("screenly-cli {}", env!("CARGO_PKG_VERSION")),
                )
                .query_param("select", "optional,title,help_text")
                .query_param("app_id", "eq.01H2QZ6Z8WXWNDC0KQ198XCZEW")
                .query_param("type", "eq.secret")
                .query_param("order", "title.asc");

            then.status(200).json_body(json!([
                {
                    "optional": true,
                    "title": "Example secret1",
                    "help_text": "An example of a secret that is used in index.html"
                },
                {
                    "optional": true,
                    "title": "Example secret2",
                    "help_text": "An example of a secret that is used in index.html"
                },
                {
                    "optional": false,
                    "title": "Example secret3",
                    "help_text": "An example of a secret that is used in index.html"
                }
            ]));
        });

        let config = Config::new(mock_server.base_url());
        let authentication = Authentication::new_with_config(config, "token");
        let command = EdgeAppCommand::new(authentication);
        let manifest = create_edge_app_manifest_for_test(vec![]);

        let result = command.list_secrets(&manifest.app_id.unwrap());

        secrets_mock.assert();

        assert!(result.is_ok());
        let secrets = result.unwrap();
        let secrets_json: Value = serde_json::from_value(secrets.value).unwrap();
        assert_eq!(
            secrets_json,
            json!([
                {
                    "optional": true,
                    "title": "Example secret1",
                    "help_text": "An example of a secret that is used in index.html",
                },
                {
                    "optional": true,
                    "title": "Example secret2",
                    "help_text": "An example of a secret that is used in index.html",
                },
                {
                    "optional": false,
                    "title": "Example secret3",
                    "help_text": "An example of a secret that is used in index.html"
                }
            ])
        );
    }

    #[test]
    fn test_promote_when_there_are_undefined_secrets_should_fail() {
        let mock_server = MockServer::start();

        let installation_mock = mock_server.mock(|when, then| {
            when.method(GET)
                .path("/v4/edge-apps/installations")
                .header("Authorization", "Token token")
                .header(
                    "user-agent",
                    format!("screenly-cli {}", env!("CARGO_PKG_VERSION")),
                )
                .query_param("select", "id")
                .query_param("app_id", "eq.01H2QZ6Z8WXWNDC0KQ198XCZEW")
                .query_param("name", "eq.Edge app cli installation");

            then.status(200).json_body(json!([]));
        });

        let installation_mock_create = mock_server.mock(|when, then| {
            when.method(POST)
                .path("/v4/edge-apps/installations")
                .header("Authorization", "Token token")
                .header(
                    "user-agent",
                    format!("screenly-cli {}", env!("CARGO_PKG_VERSION")),
                )
                .query_param("select", "id")
                .json_body(json!({
                    "app_id": "01H2QZ6Z8WXWNDC0KQ198XCZEW",
                    "name": "Edge app cli installation",
                }));

            then.status(201).json_body(json!([
                {
                    "id": "01H2QZ6Z8WXWNDC0KQ198XCZEB",
                }
            ]));
        });

        //  v4/edge-apps/settings?select=type,default_value,optional,title,help_text&app_id=eq.{}&order=title.asc
        let undefined_secrets_mock = mock_server.mock(|when, then| {
            when.method(GET)
                .path("/v4/edge-apps/secrets/undefined")
                .header("Authorization", "Token token")
                .header(
                    "user-agent",
                    format!("screenly-cli {}", env!("CARGO_PKG_VERSION")),
                )
                .query_param("installation_id", "01H2QZ6Z8WXWNDC0KQ198XCZEB");
            then.status(200)
                .json_body(json!(["undefined_secret", "another_undefined_secret"]));
        });

        let config = Config::new(mock_server.base_url());
        let authentication = Authentication::new_with_config(config, "token");
        let command = EdgeAppCommand::new(authentication);
        let manifest = create_edge_app_manifest_for_test(vec![]);

        let result = command.promote_version(&manifest.app_id.unwrap(), 7, &"public".to_string());

        installation_mock.assert();
        installation_mock_create.assert();
        undefined_secrets_mock.assert();

        assert!(!&result.is_ok());
        assert!(result.unwrap_err().to_string().contains("Warning: these secrets are undefined: [\"undefined_secret\",\"another_undefined_secret\"]."));
    }

    #[test]
    fn test_promote_when_version_doesnt_exist_should_fail() {
        let mock_server = MockServer::start();

        let get_version_mock = mock_server.mock(|when, then| {
            when.method(GET)
                .path("/v4/edge-apps/versions")
                .header("Authorization", "Token token")
                .header(
                    "user-agent",
                    format!("screenly-cli {}", env!("CARGO_PKG_VERSION")),
                )
                .query_param("select", "revision")
                .query_param("app_id", "eq.01H2QZ6Z8WXWNDC0KQ198XCZEW")
                .query_param("revision", "eq.7");

            then.status(200).json_body(json!([]));
        });

        let installation_mock = mock_server.mock(|when, then| {
            when.method(GET)
                .path("/v4/edge-apps/installations")
                .header("Authorization", "Token token")
                .header(
                    "user-agent",
                    format!("screenly-cli {}", env!("CARGO_PKG_VERSION")),
                )
                .query_param("select", "id")
                .query_param("app_id", "eq.01H2QZ6Z8WXWNDC0KQ198XCZEW")
                .query_param("name", "eq.Edge app cli installation");

            then.status(200).json_body(json!([]));
        });

        let installation_mock_create = mock_server.mock(|when, then| {
            when.method(POST)
                .path("/v4/edge-apps/installations")
                .header("Authorization", "Token token")
                .header(
                    "user-agent",
                    format!("screenly-cli {}", env!("CARGO_PKG_VERSION")),
                )
                .query_param("select", "id")
                .json_body(json!({
                    "app_id": "01H2QZ6Z8WXWNDC0KQ198XCZEW",
                    "name": "Edge app cli installation",
                }));

            then.status(201).json_body(json!([
                {
                    "id": "01H2QZ6Z8WXWNDC0KQ198XCZEB",
                }
            ]));
        });

        //  v4/edge-apps/settings?select=type,default_value,optional,title,help_text&app_id=eq.{}&order=title.asc
        let undefined_secrets_mock = mock_server.mock(|when, then| {
            when.method(GET)
                .path("/v4/edge-apps/secrets/undefined")
                .header("Authorization", "Token token")
                .header(
                    "user-agent",
                    format!("screenly-cli {}", env!("CARGO_PKG_VERSION")),
                )
                .query_param("installation_id", "01H2QZ6Z8WXWNDC0KQ198XCZEB");
            then.status(200).json_body(json!([]));
        });

        let config = Config::new(mock_server.base_url());
        let authentication = Authentication::new_with_config(config, "token");
        let command = EdgeAppCommand::new(authentication);
        let manifest = create_edge_app_manifest_for_test(vec![]);

        let result = command.promote_version(&manifest.app_id.unwrap(), 7, &"public".to_string());

        get_version_mock.assert();
        installation_mock.assert();
        installation_mock_create.assert();
        undefined_secrets_mock.assert();

        assert!(!&result.is_ok());
        assert!(result
            .unwrap_err()
            .to_string()
            .contains("Edge App Revision 7 not found"));
    }

    #[test]
    fn test_update_name_should_send_correct_request() {
        let mock_server = MockServer::start();

        let update_name_mock = mock_server.mock(|when, then| {
            when.method(PATCH)
                .path("/v4/edge-apps")
                .header("Authorization", "Token token")
                .header(
                    "user-agent",
                    format!("screenly-cli {}", env!("CARGO_PKG_VERSION")),
                )
                .query_param("id", "eq.01H2QZ6Z8WXWNDC0KQ198XCZEW")
                .query_param("select", "name")
                .json_body(json!({
                    "name": "New name",
                }));

            then.status(200).json_body(json!([
                {
                    "name": "New name",
                }
            ]));
        });

        let config = Config::new(mock_server.base_url());
        let authentication = Authentication::new_with_config(config, "token");
        let command = EdgeAppCommand::new(authentication);
        let manifest = create_edge_app_manifest_for_test(vec![]);

        let result = command.update_name(&manifest.app_id.unwrap(), "New name");
        update_name_mock.assert();
        debug!("result: {:?}", result);
        assert!(result.is_ok());
    }

    #[test]
    fn test_delete_app_should_send_correct_request() {
        let mock_server = MockServer::start();
        mock_server.mock(|when, then| {
            when.method(DELETE)
                .path("/v4/edge-apps")
                .header(
                    "user-agent",
                    format!("screenly-cli {}", env!("CARGO_PKG_VERSION")),
                )
                .header("Authorization", "Token token")
                .query_param("id", "eq.test-id");
            then.status(204);
        });

        let config = Config::new(mock_server.base_url());
        let authentication = Authentication::new_with_config(config, "token");
        let edge_app_command = EdgeAppCommand::new(authentication);
        assert!(edge_app_command.delete_app("test-id").is_ok());
    }

    #[test]
    fn test_clear_app_id_should_remove_app_id_from_manifest() {
        let mock_server = MockServer::start();
        let manifest = create_edge_app_manifest_for_test(vec![]);

        let temp_dir = tempdir().unwrap();
        let temp_path = temp_dir.path().join("screenly.yml");
        let manifest_path = temp_path.as_path();
        EdgeAppManifest::save_to_file(&manifest, manifest_path).unwrap();

        let config = Config::new(mock_server.base_url());
        let authentication = Authentication::new_with_config(config, "token");
        let edge_app_command = EdgeAppCommand::new(authentication);
        assert!(edge_app_command.clear_app_id(manifest_path).is_ok());

        let data = fs::read_to_string(manifest_path).unwrap();
        let new_manifest: EdgeAppManifest = serde_yaml::from_str(&data).unwrap();

        let expected_manifest = EdgeAppManifest {
            app_id: None,
            user_version: Some("1".to_string()),
            description: Some("asdf".to_string()),
            icon: Some("asdf".to_string()),
            author: Some("asdf".to_string()),
            homepage_url: Some("asdfasdf".to_string()),
            entrypoint: Some("entrypoint.html".to_owned()),
            settings: vec![],
        };

        assert_eq!(new_manifest, expected_manifest);
    }

    #[test]
<<<<<<< HEAD
    fn test_changed_files_when_not_all_files_are_copied_should_upload_missed_ones() {
        let manifest = EdgeAppManifest {
            app_id: Some("01H2QZ6Z8WXWNDC0KQ198XCZEW".to_string()),
            user_version: "1".to_string(),
            description: "asdf".to_string(),
            icon: "asdf".to_string(),
            author: "asdf".to_string(),
            homepage_url: "asdfasdf".to_string(),
            settings: vec![
                Setting {
                    type_: "string".to_string(),
                    title: "asetting".to_string(),
                    optional: false,
                    default_value: "".to_string(),
                    help_text: "".to_string(),
                },
                Setting {
                    type_: "string".to_string(),
                    title: "nsetting".to_string(),
                    optional: false,
                    default_value: "".to_string(),
                    help_text: "".to_string(),
                },
            ],
        };

        let mock_server = MockServer::start();

        let copy_assets_mock = mock_server.mock(|when, then| {
            when.method(POST)
                .path("/v4/edge-apps/copy-assets")
=======
    fn test_create_version_when_entrypoint_present_should_include_in_payload() {
        let manifest = create_edge_app_manifest_for_test(vec![]);

        let mock_server = MockServer::start();

        let create_version_mock = mock_server.mock(|when, then| {
            when.method(POST)
                .path("/v4/edge-apps/versions")
>>>>>>> a418a702
                .header("Authorization", "Token token")
                .header(
                    "user-agent",
                    format!("screenly-cli {}", env!("CARGO_PKG_VERSION")),
                )
                .json_body(json!({
                    "app_id": "01H2QZ6Z8WXWNDC0KQ198XCZEW",
<<<<<<< HEAD
                    "revision": 7,
                    "signatures": ["somesig", "somesig1", "somesig2"]
                }));
            then.status(201).json_body(json!(["somesig"]));
        });

        let upload_assets_mock = mock_server.mock(|when, then| {
            when.method(POST)
                .path("/v4/assets")
                .body_contains("test222");
            then.status(201).body("");
        });
        let upload_assets_mock2 = mock_server.mock(|when, then| {
            when.method(POST)
                .path("/v4/assets")
                .body_contains("test333");
            then.status(201).body("");
        });

        let temp_dir = tempdir().unwrap();
        EdgeAppManifest::save_to_file(&manifest, temp_dir.path().join("screenly.yml").as_path())
            .unwrap();
        let mut file = File::create(temp_dir.path().join("index.html")).unwrap();
        write!(file, "test").unwrap();

        EdgeAppManifest::save_to_file(&manifest, temp_dir.path().join("screenly.yml").as_path())
            .unwrap();
        let config = Config::new(mock_server.base_url());
        let authentication = Authentication::new_with_config(config, "token");
        let command = EdgeAppCommand::new(authentication);

        let screenly_path = temp_dir.path().join("screenly.yml");
        let path = screenly_path.as_path();
        let edge_app_dir = path.parent().ok_or(CommandError::MissingField).unwrap();
        let mut file = File::create(temp_dir.path().join("index.html")).unwrap();
        write!(file, "test111").unwrap();
        let mut file1 = File::create(temp_dir.path().join("index1.html")).unwrap();
        write!(file1, "test222").unwrap();
        let mut file2 = File::create(temp_dir.path().join("index2.html")).unwrap();
        write!(file2, "test333").unwrap();

        let mut changed_files = FileChanges::new(
            &vec![
                EdgeAppFile {
                    path: "index.html".to_owned(),
                    signature: "somesig".to_owned(),
                },
                EdgeAppFile {
                    path: "index1.html".to_owned(),
                    signature: "somesig1".to_owned(),
                },
                EdgeAppFile {
                    path: "index2.html".to_owned(),
                    signature: "somesig2".to_owned(),
                },
            ],
            true,
        );

        let result = command.upload_changed_files(
            edge_app_dir,
            "01H2QZ6Z8WXWNDC0KQ198XCZEW",
            7,
            &mut changed_files,
        );

        // Twice for somesig1 and somesig2
        upload_assets_mock.assert();
        upload_assets_mock2.assert();
        copy_assets_mock.assert();

        assert!(result.is_ok());
    }

    #[test]
    fn test_changed_files_when_all_files_are_copied_should_not_upload() {
        let manifest = EdgeAppManifest {
            app_id: Some("01H2QZ6Z8WXWNDC0KQ198XCZEW".to_string()),
            user_version: "1".to_string(),
            description: "asdf".to_string(),
            icon: "asdf".to_string(),
            author: "asdf".to_string(),
            homepage_url: "asdfasdf".to_string(),
            settings: vec![
                Setting {
                    type_: "string".to_string(),
                    title: "asetting".to_string(),
                    optional: false,
                    default_value: "".to_string(),
                    help_text: "".to_string(),
                },
                Setting {
                    type_: "string".to_string(),
                    title: "nsetting".to_string(),
                    optional: false,
                    default_value: "".to_string(),
                    help_text: "".to_string(),
                },
            ],
        };

        let mock_server = MockServer::start();

        let copy_assets_mock = mock_server.mock(|when, then| {
            when.method(POST)
                .path("/v4/edge-apps/copy-assets")
                .header("Authorization", "Token token")
                .header(
                    "user-agent",
                    format!("screenly-cli {}", env!("CARGO_PKG_VERSION")),
                )
                .json_body(json!({
                    "app_id": "01H2QZ6Z8WXWNDC0KQ198XCZEW",
                    "revision": 7,
                    "signatures": ["somesig", "somesig1", "somesig2"]
                }));
            then.status(201)
                .json_body(json!(["somesig", "somesig1", "somesig2"]));
        });

        let upload_assets_mock = mock_server.mock(|when, then| {
            when.method(POST).path("/v4/assets");
            then.status(201).body("");
        });
=======
                    "user_version": "1",
                    "description": "asdf",
                    "icon": "asdf",
                    "author": "asdf",
                    "homepage_url": "asdfasdf",
                    "entrypoint": "entrypoint.html",
                    "file_tree": {}
                }));
            then.status(201).json_body(json!([{"revision": 8}]));
        });

        let temp_dir = tempdir().unwrap();
        let temp_path = temp_dir.path().join("screenly.yml");
        let manifest_path = temp_path.as_path();
        EdgeAppManifest::save_to_file(&manifest, manifest_path).unwrap();

        let config = Config::new(mock_server.base_url());
        let authentication = Authentication::new_with_config(config, "token");
        let edge_app_command = EdgeAppCommand::new(authentication);

        let file_tree = HashMap::from([]);
        assert!(edge_app_command
            .create_version(&manifest, file_tree)
            .is_ok());

        create_version_mock.assert();
    }

    #[test]
    fn test_upload_without_app_id_should_fail() {
        let mock_server = MockServer::start();

        let mut manifest = create_edge_app_manifest_for_test(vec![
            Setting {
                type_: SettingType::String,
                title: "asetting".to_string(),
                optional: false,
                default_value: "".to_string(),
                help_text: "help text".to_string(),
            },
            Setting {
                type_: SettingType::String,
                title: "nsetting".to_string(),
                optional: false,
                default_value: "".to_string(),
                help_text: "help text".to_string(),
            },
        ]);

        manifest.app_id = None;
        manifest.entrypoint = None;
>>>>>>> a418a702

        let temp_dir = tempdir().unwrap();
        EdgeAppManifest::save_to_file(&manifest, temp_dir.path().join("screenly.yml").as_path())
            .unwrap();
        let mut file = File::create(temp_dir.path().join("index.html")).unwrap();
        write!(file, "test").unwrap();

        EdgeAppManifest::save_to_file(&manifest, temp_dir.path().join("screenly.yml").as_path())
            .unwrap();
        let config = Config::new(mock_server.base_url());
        let authentication = Authentication::new_with_config(config, "token");
        let command = EdgeAppCommand::new(authentication);
<<<<<<< HEAD

        let screenly_path = temp_dir.path().join("screenly.yml");
        let path = screenly_path.as_path();
        let edge_app_dir = path.parent().ok_or(CommandError::MissingField).unwrap();
        let mut file = File::create(temp_dir.path().join("index.html")).unwrap();
        write!(file, "test111").unwrap();
        let mut file1 = File::create(temp_dir.path().join("index1.html")).unwrap();
        write!(file1, "test222").unwrap();
        let mut file2 = File::create(temp_dir.path().join("index2.html")).unwrap();
        write!(file2, "test333").unwrap();

        let mut changed_files = FileChanges::new(
            &vec![
                EdgeAppFile {
                    path: "index.html".to_owned(),
                    signature: "somesig".to_owned(),
                },
                EdgeAppFile {
                    path: "index1.html".to_owned(),
                    signature: "somesig1".to_owned(),
                },
                EdgeAppFile {
                    path: "index2.html".to_owned(),
                    signature: "somesig2".to_owned(),
                },
            ],
            true,
        );

        let result = command.upload_changed_files(
            edge_app_dir,
            "01H2QZ6Z8WXWNDC0KQ198XCZEW",
            7,
            &mut changed_files,
        );

        upload_assets_mock.assert_hits(0);
        copy_assets_mock.assert();

        assert!(result.is_ok());
=======
        let result = command.upload(temp_dir.path().join("screenly.yml").as_path(), None);

        assert!(result.is_err());
        assert_eq!(
            result.unwrap_err().to_string(),
            "App id is required. Either in manifest or with --app-id."
        );
>>>>>>> a418a702
    }
}<|MERGE_RESOLUTION|>--- conflicted
+++ resolved
@@ -2483,7 +2483,94 @@
     }
 
     #[test]
-<<<<<<< HEAD
+    fn test_create_version_when_entrypoint_present_should_include_in_payload() {
+        let manifest = create_edge_app_manifest_for_test(vec![]);
+
+        let mock_server = MockServer::start();
+
+        let create_version_mock = mock_server.mock(|when, then| {
+            when.method(POST)
+                .path("/v4/edge-apps/versions")
+                .header("Authorization", "Token token")
+                .header(
+                    "user-agent",
+                    format!("screenly-cli {}", env!("CARGO_PKG_VERSION")),
+                )
+                .json_body(json!({
+                    "app_id": "01H2QZ6Z8WXWNDC0KQ198XCZEW",
+                    "user_version": "1",
+                    "description": "asdf",
+                    "icon": "asdf",
+                    "author": "asdf",
+                    "homepage_url": "asdfasdf",
+                    "entrypoint": "entrypoint.html",
+                    "file_tree": {}
+                }));
+            then.status(201).json_body(json!([{"revision": 8}]));
+        });
+
+        let temp_dir = tempdir().unwrap();
+        let temp_path = temp_dir.path().join("screenly.yml");
+        let manifest_path = temp_path.as_path();
+        EdgeAppManifest::save_to_file(&manifest, manifest_path).unwrap();
+
+        let config = Config::new(mock_server.base_url());
+        let authentication = Authentication::new_with_config(config, "token");
+        let edge_app_command = EdgeAppCommand::new(authentication);
+
+        let file_tree = HashMap::from([]);
+        assert!(edge_app_command
+            .create_version(&manifest, file_tree)
+            .is_ok());
+
+        create_version_mock.assert();
+    }
+
+    #[test]
+    fn test_upload_without_app_id_should_fail() {
+        let mock_server = MockServer::start();
+
+        let mut manifest = create_edge_app_manifest_for_test(vec![
+            Setting {
+                type_: SettingType::String,
+                title: "asetting".to_string(),
+                optional: false,
+                default_value: "".to_string(),
+                help_text: "help text".to_string(),
+            },
+            Setting {
+                type_: SettingType::String,
+                title: "nsetting".to_string(),
+                optional: false,
+                default_value: "".to_string(),
+                help_text: "help text".to_string(),
+            },
+        ]);
+
+        manifest.app_id = None;
+        manifest.entrypoint = None;
+
+        let temp_dir = tempdir().unwrap();
+        EdgeAppManifest::save_to_file(&manifest, temp_dir.path().join("screenly.yml").as_path())
+            .unwrap();
+        let mut file = File::create(temp_dir.path().join("index.html")).unwrap();
+        write!(file, "test").unwrap();
+
+        EdgeAppManifest::save_to_file(&manifest, temp_dir.path().join("screenly.yml").as_path())
+            .unwrap();
+        let config = Config::new(mock_server.base_url());
+        let authentication = Authentication::new_with_config(config, "token");
+        let command = EdgeAppCommand::new(authentication);
+        let result = command.upload(temp_dir.path().join("screenly.yml").as_path(), None);
+
+        assert!(result.is_err());
+        assert_eq!(
+            result.unwrap_err().to_string(),
+            "App id is required. Either in manifest or with --app-id."
+        );
+    }
+
+    #[test]
     fn test_changed_files_when_not_all_files_are_copied_should_upload_missed_ones() {
         let manifest = EdgeAppManifest {
             app_id: Some("01H2QZ6Z8WXWNDC0KQ198XCZEW".to_string()),
@@ -2515,16 +2602,6 @@
         let copy_assets_mock = mock_server.mock(|when, then| {
             when.method(POST)
                 .path("/v4/edge-apps/copy-assets")
-=======
-    fn test_create_version_when_entrypoint_present_should_include_in_payload() {
-        let manifest = create_edge_app_manifest_for_test(vec![]);
-
-        let mock_server = MockServer::start();
-
-        let create_version_mock = mock_server.mock(|when, then| {
-            when.method(POST)
-                .path("/v4/edge-apps/versions")
->>>>>>> a418a702
                 .header("Authorization", "Token token")
                 .header(
                     "user-agent",
@@ -2532,7 +2609,6 @@
                 )
                 .json_body(json!({
                     "app_id": "01H2QZ6Z8WXWNDC0KQ198XCZEW",
-<<<<<<< HEAD
                     "revision": 7,
                     "signatures": ["somesig", "somesig1", "somesig2"]
                 }));
@@ -2657,59 +2733,6 @@
             when.method(POST).path("/v4/assets");
             then.status(201).body("");
         });
-=======
-                    "user_version": "1",
-                    "description": "asdf",
-                    "icon": "asdf",
-                    "author": "asdf",
-                    "homepage_url": "asdfasdf",
-                    "entrypoint": "entrypoint.html",
-                    "file_tree": {}
-                }));
-            then.status(201).json_body(json!([{"revision": 8}]));
-        });
-
-        let temp_dir = tempdir().unwrap();
-        let temp_path = temp_dir.path().join("screenly.yml");
-        let manifest_path = temp_path.as_path();
-        EdgeAppManifest::save_to_file(&manifest, manifest_path).unwrap();
-
-        let config = Config::new(mock_server.base_url());
-        let authentication = Authentication::new_with_config(config, "token");
-        let edge_app_command = EdgeAppCommand::new(authentication);
-
-        let file_tree = HashMap::from([]);
-        assert!(edge_app_command
-            .create_version(&manifest, file_tree)
-            .is_ok());
-
-        create_version_mock.assert();
-    }
-
-    #[test]
-    fn test_upload_without_app_id_should_fail() {
-        let mock_server = MockServer::start();
-
-        let mut manifest = create_edge_app_manifest_for_test(vec![
-            Setting {
-                type_: SettingType::String,
-                title: "asetting".to_string(),
-                optional: false,
-                default_value: "".to_string(),
-                help_text: "help text".to_string(),
-            },
-            Setting {
-                type_: SettingType::String,
-                title: "nsetting".to_string(),
-                optional: false,
-                default_value: "".to_string(),
-                help_text: "help text".to_string(),
-            },
-        ]);
-
-        manifest.app_id = None;
-        manifest.entrypoint = None;
->>>>>>> a418a702
 
         let temp_dir = tempdir().unwrap();
         EdgeAppManifest::save_to_file(&manifest, temp_dir.path().join("screenly.yml").as_path())
@@ -2722,7 +2745,6 @@
         let config = Config::new(mock_server.base_url());
         let authentication = Authentication::new_with_config(config, "token");
         let command = EdgeAppCommand::new(authentication);
-<<<<<<< HEAD
 
         let screenly_path = temp_dir.path().join("screenly.yml");
         let path = screenly_path.as_path();
@@ -2763,14 +2785,5 @@
         copy_assets_mock.assert();
 
         assert!(result.is_ok());
-=======
-        let result = command.upload(temp_dir.path().join("screenly.yml").as_path(), None);
-
-        assert!(result.is_err());
-        assert_eq!(
-            result.unwrap_err().to_string(),
-            "App id is required. Either in manifest or with --app-id."
-        );
->>>>>>> a418a702
     }
 }