use crate::authentication::Authentication;
use crate::commands;
use crate::commands::{
    CommandError, EdgeAppManifest, EdgeAppSecrets, EdgeAppSettings, EdgeAppVersions, EdgeApps,
    Setting,
};
use indicatif::ProgressBar;
use log::debug;
use std::collections::HashMap;
use std::{str, thread};

use reqwest::header::HeaderMap;
use reqwest::StatusCode;
use serde::{Deserialize, Serialize};
use serde_json::{json, Value};
use serde_yaml;
use std::fs;
use std::fs::File;
use std::io::Write;
use std::path::{Path, PathBuf};
use std::sync::{Arc, Mutex};

use rayon::iter::{IntoParallelRefIterator, ParallelIterator};
use std::time::{Duration, Instant};

use crate::commands::edge_app_utils::{
    collect_paths_for_upload, detect_changed_files, detect_changed_settings,
    ensure_edge_app_has_all_necessary_files, generate_file_tree, FileChanges, SettingChanges,
};

use crate::commands::edge_app_server::{run_server, Metadata, MOCK_DATA_FILENAME};

pub struct EdgeAppCommand {
    authentication: Authentication,
}

#[derive(Clone, Debug, Default, PartialEq, Serialize, Deserialize)]
pub struct AssetSignature {
    pub(crate) signature: String,
}

#[derive(Clone, Debug, Default, PartialEq, Serialize, Deserialize)]
pub struct EdgeAppCreationResponse {
    #[serde(default)]
    pub id: String,
    #[serde(default)]
    pub name: String,
}

impl EdgeAppCommand {
    pub fn new(authentication: Authentication) -> Self {
        Self { authentication }
    }

    pub fn create(&self, name: &str, path: &Path) -> Result<(), CommandError> {
        let parent_dir_path = path.parent().ok_or(CommandError::FileSystemError(
            "Can not obtain edge app root directory.".to_owned(),
        ))?;
        let index_html_path = parent_dir_path.join("index.html");

        if Path::new(&path).exists() || Path::new(&index_html_path).exists() {
            return Err(CommandError::FileSystemError(format!(
                "The directory {} already contains a screenly.yml or index.html file. Use --in-place if you want to create an Edge App in this directory",
                parent_dir_path.display()
            )));
        }

        let response = commands::post(
            &self.authentication,
            "v4/edge-apps?select=id,name",
            &json!({ "name": name }),
        )?;

        let json_response = serde_json::from_value::<Vec<EdgeAppCreationResponse>>(response)?;
        let app_id = json_response[0].id.clone();
        if app_id.is_empty() {
            return Err(CommandError::MissingField);
        }

        let manifest = EdgeAppManifest {
            app_id: Some(app_id),
            entrypoint: Some("index.html".to_string()),
            settings: vec![Setting {
                title: "greeting".to_string(),
                type_: "string".to_string(),
                default_value: "stranger".to_string(),
                optional: true,
                help_text: "An example of a setting that is used in index.html".to_string(),
            }],
            ..Default::default()
        };

        EdgeAppManifest::save_to_file(&manifest, path)?;

        let index_html_template = include_str!("../../data/index.html");
        let index_html_file = File::create(&index_html_path)?;
        write!(&index_html_file, "{index_html_template}")?;

        Ok(())
    }

    pub fn create_in_place(&self, name: &str, path: &Path) -> Result<(), CommandError> {
        let parent_dir_path = path.parent().ok_or(CommandError::FileSystemError(
            "Can not obtain edge app root directory.".to_owned(),
        ))?;
        let index_html_path = parent_dir_path.join("index.html");

        if !(Path::new(&path).exists() && Path::new(&index_html_path).exists()) {
            return Err(CommandError::FileSystemError(format!(
                "The directory {} should contain screenly.yml and index.html files",
                parent_dir_path.display()
            )));
        }

        let data = fs::read_to_string(path)?;
        let mut manifest: EdgeAppManifest = serde_yaml::from_str(&data)?;

        if manifest.app_id.is_some() {
            return Err(CommandError::InitializationError("The operation can only proceed when 'app_id' is not set in the 'screenly.yml' configuration file".to_string()));
        }

        let response = commands::post(
            &self.authentication,
            "v4/edge-apps?select=id,name",
            &json!({ "name": name }),
        )?;

        let json_response = serde_json::from_value::<Vec<EdgeAppCreationResponse>>(response)?;
        let app_id = json_response[0].id.clone();
        if app_id.is_empty() {
            return Err(CommandError::MissingField);
        }

        manifest.app_id = Some(app_id);
        EdgeAppManifest::save_to_file(&manifest, path)?;

        Ok(())
    }

    pub fn list(&self) -> Result<EdgeApps, CommandError> {
        Ok(EdgeApps::new(commands::get(
            &self.authentication,
            "v4/edge-apps?select=id,name",
        )?))
    }

    pub fn list_versions(&self, app_id: &str) -> Result<EdgeAppVersions, CommandError> {
        Ok(EdgeAppVersions::new(commands::get(
            &self.authentication,
            &format!(
                "v4/edge-apps/versions?select=edge_app_channels(channel),revision,user_version,description,published&app_id=eq.{}",
                app_id
            ),
        )?))
    }

    pub fn list_settings(&self, app_id: &str) -> Result<EdgeAppSettings, CommandError> {
        let installation_id = self.get_or_create_installation(app_id)?;
        let response = commands::get(
            &self.authentication,
            &format!(
                "v4/edge-apps/settings/values?select=title,value&installation_id=eq.{}",
                installation_id
            ),
        )?;

        #[derive(Clone, Debug, Default, PartialEq, Serialize, Deserialize)]
        struct SettingValue {
            title: String,
            value: String,
        }
        let settings: HashMap<String, String> =
            serde_json::from_value::<Vec<SettingValue>>(response)?
                .into_iter()
                .map(|setting| (setting.title, setting.value))
                .collect();

        let mut app_settings: Vec<HashMap<String, serde_json::Value>> = serde_json::from_value(commands::get(&self.authentication,
                                                                                                             &format!("v4/edge-apps/settings?select=type,default_value,optional,title,help_text&app_id=eq.{}&order=title.asc&type=eq.string",
                                                                                                                      app_id,
                                                                                                             ))?)?;

        // Combine settings and values into one object
        for setting in app_settings.iter_mut() {
            let title = setting
                .get("title")
                .and_then(|t| t.as_str())
                .ok_or_else(|| {
                    eprintln!("Title field not found in the setting.");
                    CommandError::MissingField
                })?;

            let value = match settings.get(title) {
                Some(v) => v,
                None => continue,
            };

            setting.insert("value".to_string(), Value::String(value.to_string()));
        }

        Ok(EdgeAppSettings::new(serde_json::to_value(app_settings)?))
    }

    pub fn list_secrets(&self, app_id: &str) -> Result<EdgeAppSecrets, CommandError> {
        let app_secrets: Vec<HashMap<String, serde_json::Value>> = serde_json::from_value(
            commands::get(
                &self.authentication,
                &format!("v4/edge-apps/settings?select=optional,title,help_text&app_id=eq.{}&order=title.asc&type=eq.secret", app_id,)
            )?
        )?;

        Ok(EdgeAppSecrets::new(serde_json::to_value(app_secrets)?))
    }

    pub fn set_setting(
        &self,
        app_id: &str,
        setting_key: &str,
        setting_value: &str,
    ) -> Result<(), CommandError> {
        let installation_id = self.get_or_create_installation(app_id)?;

        let response = commands::get(
            &self.authentication,
            &format!(
                "v4/edge-apps/settings/values?select=title&installation_id=eq.{}&title=eq.{}",
                installation_id, setting_key,
            ),
        )?;

        #[derive(Clone, Debug, Default, PartialEq, Serialize, Deserialize)]
        struct SettingValue {
            title: String,
        }

        let setting_values = serde_json::from_value::<Vec<SettingValue>>(response)?;
        if setting_values.is_empty() {
            commands::post(
                &self.authentication,
                "v4/edge-apps/settings/values",
                &json!(
                    {
                        "installation_id": installation_id,
                        "title": setting_key,
                        "value": setting_value,
                    }
                ),
            )?;
        } else {
            commands::patch(
                &self.authentication,
                &format!(
                    "v4/edge-apps/settings/values?installation_id=eq.{}&title=eq.{}",
                    installation_id, setting_key,
                ),
                &json!(
                    {
                        "value": setting_value,
                    }
                ),
            )?;
        }

        Ok(())
    }

    pub fn set_secret(
        &self,
        app_id: &str,
        secret_key: &str,
        secret_value: &str,
    ) -> Result<(), CommandError> {
        let installation_id = self.get_or_create_installation(app_id)?;

        commands::post(
            &self.authentication,
            "v4/edge-apps/secrets/values",
            &json!(
                {
                    "installation_id": installation_id,
                    "title": secret_key,
                    "value": secret_value,
                }
            ),
        )?;

        Ok(())
    }

    pub fn run(&self, path: &Path, secrets: Vec<(String, String)>) -> Result<(), anyhow::Error> {
        let address_shared = Arc::new(Mutex::new(None));
        let address_clone = address_shared.clone();

        let runtime = tokio::runtime::Runtime::new().unwrap();
        let path = path.to_path_buf();
        runtime.block_on(async {
            tokio::spawn(async move {
                let address = run_server(path.as_path(), secrets).await.unwrap();
                let mut locked_address = address_clone.lock().unwrap();
                *locked_address = Some(address);
            })
            .await
            .unwrap();

            while address_shared.lock().unwrap().is_none() {
                tokio::time::sleep(std::time::Duration::from_millis(100)).await;
            }

            println!(
                "Edge app emulator is running at {}/index.html",
                address_shared.lock().unwrap().as_ref().unwrap()
            );

            loop {
                tokio::time::sleep(std::time::Duration::from_secs(3600)).await;
            }
        });

        Ok(())
    }

    pub fn upload(self, path: &Path, app_id: Option<String>) -> Result<u32, CommandError> {
        let data = fs::read_to_string(path)?;
        let mut manifest: EdgeAppManifest = serde_yaml::from_str(&data)?;

        // override app_id if user passed it
        if let Some(id) = app_id {
            manifest.app_id = Some(id);
        }
        let actual_app_id = match manifest.app_id {
            Some(ref id) => id,
            None => return Err(CommandError::MissingAppId),
        };

        let edge_app_dir = path.parent().ok_or(CommandError::MissingField)?;

        let local_files = collect_paths_for_upload(edge_app_dir)?;
        ensure_edge_app_has_all_necessary_files(&local_files)?;

        let revision = self.get_latest_revision(actual_app_id).unwrap_or(0);

        let remote_files = self.get_version_asset_signatures(actual_app_id, revision)?;
        let changed_files = detect_changed_files(&local_files, &remote_files)?;
        debug!("Changed files: {:?}", &changed_files);

        let remote_settings = serde_json::from_value::<Vec<Setting>>(commands::get(
            &self.authentication,
            &format!(
                "v4/edge-apps/settings?select=type,default_value,optional,title,help_text&app_id=eq.{}&order=title.asc",
                actual_app_id,
            ),
        )?)?;

        let changed_settings = detect_changed_settings(&manifest, &remote_settings)?;
        self.upload_changed_settings(actual_app_id.clone(), &changed_settings)?;

        let file_tree = generate_file_tree(&local_files, edge_app_dir);

        let old_file_tree = self.get_file_tree(actual_app_id, revision);

        let file_tree_changed = match old_file_tree {
            Ok(tree) => file_tree != tree,
            Err(_) => true,
        };

        debug!("File tree changed: {}", file_tree_changed);
        if !self.requires_upload(&changed_files) && !file_tree_changed {
            return Err(CommandError::NoChangesToUpload(
                "No changes detected".to_owned(),
            ));
        }

        // now that we know we have changes, we can create a new version
        let revision =
            self.create_version(&manifest, generate_file_tree(&local_files, edge_app_dir))?;

        self.upload_changed_files(edge_app_dir, actual_app_id, revision, &changed_files)?;
        debug!("Files uploaded");

        self.ensure_assets_processing_finished(actual_app_id, revision)?;
        // now we freeze it by publishing it
        self.publish(actual_app_id, revision)?;
        debug!("Edge app published.");

        self.get_or_create_installation(actual_app_id)?;

        Ok(revision)
    }

    pub fn promote_version(
        &self,
        app_id: &str,
        revision: u32,
        channel: &String,
    ) -> Result<(), CommandError> {
        let secrets = self.get_undefined_secrets(app_id)?;
        if !secrets.is_empty() {
            return Err(CommandError::UndefinedSecrets(serde_json::to_string(
                &secrets,
            )?));
        }

        debug!("All secrets are defined.");

        let get_response = commands::get(
            &self.authentication,
            &format!(
                "v4/edge-apps/versions?select=revision&app_id=eq.{}&revision=eq.{}",
                app_id, revision
            ),
        )?;
        let version =
            serde_json::from_value::<Vec<HashMap<String, serde_json::Value>>>(get_response)?;
        if version.is_empty() {
            return Err(CommandError::RevisionNotFound(revision.to_string()));
        }

        let response = commands::patch(
            &self.authentication,
            &format!(
                "v4/edge-apps/channels?select=channel,app_revision&channel=eq.{}&app_id=eq.{}",
                channel, app_id
            ),
            &json!(
            {
                "app_revision": revision,
            }),
        )?;

        #[derive(Clone, Debug, Default, PartialEq, Deserialize)]
        struct Channel {
            app_revision: u32,
            channel: String,
        }

        let channels = serde_json::from_value::<Vec<Channel>>(response)?;
        if channels.is_empty() {
            return Err(CommandError::MissingField);
        }
        if &channels[0].channel != channel || channels[0].app_revision != revision {
            return Err(CommandError::MissingField);
        }

        Ok(())
    }

    pub fn get_app_name(&self, app_id: &str) -> Result<String, CommandError> {
        let response = commands::get(
            &self.authentication,
            &format!("v4/edge-apps/edge-apps?select=name&id=eq.{}", app_id),
        )?;

        #[derive(Clone, Debug, Default, PartialEq, Serialize, Deserialize)]
        struct App {
            name: String,
        }

        let apps = serde_json::from_value::<Vec<App>>(response)?;
        if apps.is_empty() {
            return Err(CommandError::MissingField);
        }

        Ok(apps[0].name.clone())
    }

    pub fn delete_app(&self, app_id: &str) -> Result<(), CommandError> {
        commands::delete(
            &self.authentication,
            &format!("v4/edge-apps?id=eq.{}", app_id),
        )?;

        Ok(())
    }

    pub fn clear_app_id(&self, path: &Path) -> Result<(), CommandError> {
        let data = fs::read_to_string(path)?;
        let mut manifest: EdgeAppManifest = serde_yaml::from_str(&data)?;

        manifest.app_id = None;
        EdgeAppManifest::save_to_file(&manifest, PathBuf::from(path).as_path())?;

        Ok(())
    }

    pub fn update_name(&self, app_id: &str, name: &str) -> Result<(), CommandError> {
        commands::patch(
            &self.authentication,
            &format!("v4/edge-apps?select=name&id=eq.{}", app_id),
            &json!(
            {
                "name": name,
            }),
        )?;

        Ok(())
    }

    pub fn generate_mock_data(&self, path: &Path) -> Result<(), CommandError> {
        let data = fs::read_to_string(path)?;
        let manifest: EdgeAppManifest = serde_yaml::from_str(&data)?;
        let edge_app_dir = path.parent().ok_or(CommandError::MissingField)?;

        let default_metadata = Metadata::default();

        let mut settings: HashMap<String, serde_yaml::Value> = HashMap::new();
        for setting in &manifest.settings {
            if setting.type_ != "secret" {
                settings.insert(
                    setting.title.clone(),
                    serde_yaml::Value::String(setting.default_value.clone()),
                );
            }
        }

        let mut mock_data: HashMap<String, serde_yaml::Value> = HashMap::new();
        mock_data.insert(
            "metadata".to_string(),
            serde_yaml::to_value(default_metadata)?,
        );
        mock_data.insert("settings".to_string(), serde_yaml::to_value(settings)?);

        let mock_data_yaml = serde_yaml::to_string(&mock_data)?;

        fs::write(edge_app_dir.join(MOCK_DATA_FILENAME), mock_data_yaml)?;

        Ok(())
    }
    fn get_undefined_secrets(&self, app_id: &str) -> Result<Vec<String>, CommandError> {
        let installation_id = self.get_or_create_installation(app_id)?;

        let undefined_secrets_response = commands::get(
            &self.authentication,
            &format!(
                "v4/edge-apps/secrets/undefined?installation_id={}",
                installation_id
            ),
        )?;

        let titles = serde_json::from_value::<Vec<String>>(undefined_secrets_response)?;

        Ok(titles)
    }

    fn create_version(
        &self,
        manifest: &EdgeAppManifest,
        file_tree: HashMap<String, String>,
    ) -> Result<u32, CommandError> {
        let mut json = json!({
           "app_id": manifest.app_id,
           "user_version": manifest.user_version,
           "description": manifest.description,
           "icon": manifest.icon,
           "author": manifest.author,
           "homepage_url": manifest.homepage_url,
           "file_tree": file_tree,
        });

        if let Some(entrypoint) = &manifest.entrypoint {
            json["entrypoint"] = json!(entrypoint);
        }

        let response = commands::post(
            &self.authentication,
            "v4/edge-apps/versions?select=revision",
            &json,
        )?;
        if let Some(arr) = response.as_array() {
            if let Some(obj) = arr.get(0) {
                if let Some(revision) = obj["revision"].as_u64() {
                    debug!("New version revision: {}", revision);
                    return Ok(revision as u32);
                }
            }
        }

        Err(CommandError::MissingField)
    }

    pub fn get_latest_revision(&self, app_id: &str) -> Result<u32, CommandError> {
        let response = commands::get(
            &self.authentication,
            &format!(
                "v4/edge-apps/versions?select=revision&order=revision.desc&limit=1&app_id=eq.{}",
                app_id
            ),
        )?;

        #[derive(Deserialize)]
        struct EdgeAppVersion {
            revision: u32,
        }

        let versions: Vec<EdgeAppVersion> = serde_json::from_value(response)?;
        if let Some(version) = versions.get(0) {
            Ok(version.revision)
        } else {
            Err(CommandError::MissingField)
        }
    }

    fn get_file_tree(
        &self,
        app_id: &str,
        revision: u32,
    ) -> Result<HashMap<String, String>, CommandError> {
        let response = commands::get(
            &self.authentication,
            &format!(
                "v4/edge-apps/versions?select=file_tree&app_id=eq.{}&revision=eq.{}",
                app_id, revision
            ),
        )?;

        #[derive(Clone, Debug, Default, PartialEq, Deserialize)]
        struct FileTree {
            file_tree: HashMap<String, String>,
        }

        let file_tree = serde_json::from_value::<Vec<FileTree>>(response)?;
        if file_tree.is_empty() {
            return Ok(HashMap::new());
        }

        Ok(file_tree[0].file_tree.clone())
    }

    fn requires_upload(&self, changed_files: &FileChanges) -> bool {
        changed_files.has_changes()
    }

    fn get_version_asset_signatures(
        &self,
        app_id: &str,
        revision: u32,
    ) -> Result<Vec<AssetSignature>, CommandError> {
        Ok(serde_json::from_value(commands::get(
            &self.authentication,
            &format!(
                "v4/assets?select=signature&app_id=eq.{}&app_revision=eq.{}&type=eq.edge-app-file",
                app_id, revision
            ),
        )?)?)
    }

    fn ensure_assets_processing_finished(
        &self,
        app_id: &str,
        revision: u32,
    ) -> Result<(), CommandError> {
        const SLEEP_TIME: u64 = 2;
        const MAX_WAIT_TIME: u64 = 1000; // 1000 seconds - it could take a while for assets to process

        let mut pb: Option<ProgressBar> = Option::None;
        let mut assets_to_process = 0;
        let start_time = Instant::now();

        loop {
            // TODO: we are not handling possible errors in asset processing here.
            // Which are unlikely to happen, because we upload assets as they are, but still
            if start_time.elapsed().as_secs() > MAX_WAIT_TIME {
                return Err(CommandError::AssetProcessingTimeout);
            }

            let value = commands::get(
                &self.authentication,
                &format!(
                    "v4/assets?select=status,processing_error,title&app_id=eq.{}&app_revision=eq.{}&status=neq.finished",
                    app_id, revision
                ),
            )?;
            debug!("ensure_assets_processing_finished: {:?}", &value);

            if let Some(array) = value.as_array() {
                for item in array {
                    if let Some(status) = item["status"].as_str() {
                        if status == "error" {
                            return Err(CommandError::AssetProcessingError(format!(
                                "Asset {}. Error: {}",
                                item["title"], item["processing_error"]
                            )));
                        }
                    }
                }

                if array.is_empty() {
                    if let Some(progress_bar) = pb.as_ref() {
                        progress_bar.finish_with_message("Assets processed");
                    }
                    break;
                }
                match &mut pb {
                    Some(ref mut progress_bar) => {
                        progress_bar.set_position(assets_to_process - (array.len() as u64));
                        progress_bar.set_message("Processing Items:");
                    }
                    None => {
                        pb = Some(ProgressBar::new(array.len() as u64));
                        assets_to_process = array.len() as u64;
                    }
                }
            }
            thread::sleep(Duration::from_secs(SLEEP_TIME));
        }
        Ok(())
    }

    fn get_or_create_installation(&self, app_id: &str) -> Result<String, CommandError> {
        let installation_id = match self.get_installation(app_id) {
            Ok(installation) => {
                debug!("Found installation. No need to install.");
                installation
            }
            Err(_) => {
                debug!("No installation found. Installing...");
                self.install_edge_app(app_id)?
            }
        };

        Ok(installation_id)
    }

    fn get_installation(&self, app_id: &str) -> Result<String, CommandError> {
        let v = commands::get(
            &self.authentication,
            &format!(
                "v4/edge-apps/installations?select=id&app_id=eq.{}&name=eq.Edge app cli installation",
                app_id
            ),
        )?;

        #[derive(Clone, Debug, Default, PartialEq, Serialize, Deserialize)]
        struct Installation {
            id: String,
        }

        let installation = serde_json::from_value::<Vec<Installation>>(v)?;
        if installation.is_empty() {
            return Err(CommandError::MissingField);
        }

        Ok(installation[0].id.clone())
    }

    fn upload_changed_settings(
        &self,
        app_id: String,
        changed_settings: &SettingChanges,
    ) -> Result<(), CommandError> {
        for setting in &changed_settings.creates {
            self.create_setting(app_id.clone(), setting)?;
        }
        for setting in &changed_settings.updates {
            self.update_setting(app_id.clone(), setting)?;
        }
        Ok(())
    }

    fn upload_changed_files(
        &self,
        edge_app_dir: &Path,
        app_id: &str,
        revision: u32,
        changed_files: &FileChanges,
    ) -> Result<(), CommandError> {
        debug!("Changed files: {:#?}", changed_files);

        if !changed_files.copies.is_empty() {
            self.copy_edge_app_assets(app_id, revision, &changed_files.copies)?;
        }

        debug!("Uploading edge app assets");

        let file_paths: Vec<PathBuf> = changed_files
            .uploads
            .iter()
            .map(|file| edge_app_dir.join(&file.path))
            .collect();

        self.upload_edge_app_assets(app_id, revision, &file_paths)?;

        Ok(())
    }

    fn create_setting(&self, app_id: String, setting: &Setting) -> Result<(), CommandError> {
        let value = serde_json::to_value(setting)?;
        let mut payload = serde_json::from_value::<HashMap<String, serde_json::Value>>(value)?;
        payload.insert("app_id".to_owned(), json!(app_id));

        debug!("Creating setting: {:?}", &payload);

        let response = commands::post(&self.authentication, "v4/edge-apps/settings", &payload);
        if response.is_err() {
            let c = commands::get(
                &self.authentication,
                &format!("v4/edge-apps/settings?app_id=eq.{}", app_id),
            )?;
            debug!("Existing settings: {:?}", c);
            return Err(CommandError::NoChangesToUpload("".to_owned()));
        }

        Ok(())
    }

    fn update_setting(&self, app_id: String, setting: &Setting) -> Result<(), CommandError> {
        let value = serde_json::to_value(setting)?;
        let payload = serde_json::from_value::<HashMap<String, serde_json::Value>>(value)?;

        debug!("Updating setting: {:?}", &payload);

        let response = commands::patch(
            &self.authentication,
            &format!(
                "v4/edge-apps/settings?app_id=eq.{id}&title=eq.{title}",
                id = app_id,
                title = setting.title
            ),
            &payload,
        );

        if let Err(error) = response {
            debug!("Failed to update setting: {}", setting.title);
            return Err(error);
        }

        Ok(())
    }

    fn copy_edge_app_assets(
        &self,
        app_id: &str,
        revision: u32,
        asset_signatures: &[String],
    ) -> Result<(), CommandError> {
        let mut headers = HeaderMap::new();
        headers.insert("Prefer", "return=representation".parse()?);
        let payload = json!({
            "app_id": app_id,
            "revision": revision,
            "signatures": asset_signatures,
        });

        let _response = commands::post(&self.authentication, "v4/edge-apps/copy-assets", &payload)?;
        Ok(())
    }

    fn upload_edge_app_assets(
        &self,
        app_id: &str,
        revision: u32,
        paths: &[PathBuf],
    ) -> Result<(), CommandError> {
        let pb = ProgressBar::new(paths.len() as u64);
        pb.set_message("Files uploaded:");
        let shared_pb = Arc::new(Mutex::new(pb));

        paths.par_iter().try_for_each(|path| {
            let result = self.upload_single_asset(app_id, revision, path, &shared_pb);
            if result.is_ok() {
                let locked_pb = shared_pb.lock().unwrap();
                locked_pb.inc(1);
            }
            result
        })
    }

    fn upload_single_asset(
        &self,
        app_id: &str,
        revision: u32,
        path: &Path,
        _pb: &Arc<Mutex<ProgressBar>>,
    ) -> Result<(), CommandError> {
        let url = format!("{}/v4/assets", &self.authentication.config.url);

        let mut headers = HeaderMap::new();
        headers.insert("Prefer", "return=representation".parse()?);

        debug!("Uploading file: {:?}", path);
        let form = reqwest::blocking::multipart::Form::new()
            .text(
                "title",
                path.file_name()
                    .ok_or(CommandError::FileSystemError(
                        "Can't obtain file name".to_owned(),
                    ))?
                    .to_string_lossy()
                    .to_string(),
            )
            .text("app_id", app_id.to_string())
            .text("app_revision", revision.to_string())
            .file("file", path)?;

        let response = self
            .authentication
            .build_client()?
            .post(url)
            .multipart(form)
            .headers(headers)
            .timeout(Duration::from_secs(3600)) // timeout is equal to server timeout
            .send()?;

        let status = response.status();
        if status != StatusCode::CREATED {
            debug!("Response: {:?}", &response.text());
            return Err(CommandError::WrongResponseStatus(status.as_u16()));
        }

        Ok(())
    }

    fn install_edge_app(&self, app_id: &str) -> Result<String, CommandError> {
        let payload = json!({
            "app_id": app_id,
            "name": "Edge app cli installation",
        });

        let response = commands::post(
            &self.authentication,
            "v4/edge-apps/installations?select=id",
            &payload,
        )?;

        #[derive(Clone, Debug, Default, PartialEq, Serialize, Deserialize)]
        struct Installation {
            id: String,
        }

        let installation = serde_json::from_value::<Vec<Installation>>(response)?;
        if installation.is_empty() {
            return Err(CommandError::MissingField);
        }

        Ok(installation[0].id.clone())
    }

    fn publish(&self, app_id: &str, revision: u32) -> Result<(), CommandError> {
        commands::patch(
            &self.authentication,
            &format!(
                "v4/edge-apps/versions?app_id=eq.{}&revision=eq.{}",
                app_id, revision
            ),
            &json!({"published": true}),
        )?;

        Ok(())
    }
}

#[cfg(test)]
mod tests {
    use super::*;
    use crate::authentication::Config;

    use httpmock::Method::{DELETE, GET, PATCH, POST};
    use httpmock::MockServer;

    use crate::commands::edge_app_server::MOCK_DATA_FILENAME;
    use tempfile::tempdir;

    #[test]
    fn test_edge_app_create_should_create_app_and_required_files() {
        let tmp_dir = tempdir().unwrap();

        let mock_server = MockServer::start();
        let post_mock = mock_server.mock(|when, then| {
            when.method(POST)
                .path("/v4/edge-apps")
                .header("Authorization", "Token token")
                .json_body(json!({
                    "name": "Best app ever"
                }));
            then.status(201)
                .json_body(json!([{"id": "test-id", "name": "Best app ever"}]));
        });

        let config = Config::new(mock_server.base_url());
        let authentication = Authentication::new_with_config(config, "token");
        let command = EdgeAppCommand::new(authentication);

        let result = command.create(
            "Best app ever",
            tmp_dir.path().join("screenly.yml").as_path(),
        );

        post_mock.assert();

        assert!(tmp_dir.path().join("screenly.yml").exists());
        assert!(tmp_dir.path().join("index.html").exists());

        let data = fs::read_to_string(tmp_dir.path().join("screenly.yml")).unwrap();
        let manifest: EdgeAppManifest = serde_yaml::from_str(&data).unwrap();
        assert_eq!(manifest.app_id, Some("test-id".to_owned()));
        assert_eq!(
            manifest.settings,
            vec![Setting {
                title: "greeting".to_string(),
                type_: "string".to_string(),
                default_value: "stranger".to_string(),
                optional: true,
                help_text: "An example of a setting that is used in index.html".to_string(),
            }]
        );
        assert_eq!(manifest.entrypoint, Some("index.html".to_string()));

        let data_index_html = fs::read_to_string(tmp_dir.path().join("index.html")).unwrap();
        assert_eq!(data_index_html, include_str!("../../data/index.html"));

        assert!(result.is_ok());
    }

    #[test]
    fn test_edge_app_create_when_manifest_or_index_html_exist_should_return_error() {
        let command = EdgeAppCommand::new(Authentication::new_with_config(
            Config::new("http://localhost".to_string()),
            "token",
        ));

        let tmp_dir = tempdir().unwrap();
        File::create(tmp_dir.path().join("screenly.yml")).unwrap();

        let result = command.create(
            "Best app ever",
            tmp_dir.path().join("screenly.yml").as_path(),
        );

        assert!(result.is_err());
        assert!(result
            .unwrap_err()
            .to_string()
            .contains("already contains a screenly.yml or index.html file. Use --in-place if you want to create an Edge App in this directory"));

        fs::remove_file(tmp_dir.path().join("screenly.yml")).unwrap();

        File::create(tmp_dir.path().join("index.html")).unwrap();

        let result = command.create(
            "Best app ever",
            tmp_dir.path().join("screenly.yml").as_path(),
        );

        assert!(result.is_err());
        assert!(result
            .unwrap_err()
            .to_string()
            .contains("already contains a screenly.yml or index.html file. Use --in-place if you want to create an Edge App in this directory"));
    }

    #[test]
    fn test_create_in_place_edge_app_should_create_edge_app_using_existing_files() {
        let mock_server = MockServer::start();
        let post_mock = mock_server.mock(|when, then| {
            when.method(POST)
                .path("/v4/edge-apps")
                .header("Authorization", "Token token")
                .json_body(json!({
                    "name": "Best app ever"
                }));
            then.status(201)
                .json_body(json!([{"id": "test-id", "name": "Best app ever"}]));
        });

        let config = Config::new(mock_server.base_url());
        let authentication = Authentication::new_with_config(config, "token");
        let command = EdgeAppCommand::new(authentication);

        // Prepare screenly.yml and index.html
        let tmp_dir = tempdir().unwrap();
        File::create(tmp_dir.path().join("index.html")).unwrap();
        EdgeAppManifest::save_to_file(
            &EdgeAppManifest {
                ..Default::default()
            },
            tmp_dir.path().join("screenly.yml").as_path(),
        )
        .unwrap();

        let result = command.create_in_place(
            "Best app ever",
            tmp_dir.path().join("screenly.yml").as_path(),
        );

        post_mock.assert();

        let data = fs::read_to_string(tmp_dir.path().join("screenly.yml")).unwrap();
        let manifest: EdgeAppManifest = serde_yaml::from_str(&data).unwrap();
        assert_eq!(manifest.app_id, Some("test-id".to_owned()));

        assert!(result.is_ok());
    }

    #[test]
    fn test_create_in_place_edge_app_when_manifest_or_index_html_missed_should_return_error() {
        let command = EdgeAppCommand::new(Authentication::new_with_config(
            Config::new("http://localhost".to_string()),
            "token",
        ));

        let tmp_dir = tempdir().unwrap();
        File::create(tmp_dir.path().join("screenly.yml")).unwrap();

        let result = command.create_in_place(
            "Best app ever",
            tmp_dir.path().join("screenly.yml").as_path(),
        );

        assert!(result.is_err());
        assert!(result
            .unwrap_err()
            .to_string()
            .contains("should contain screenly.yml and index.html files"));

        fs::remove_file(tmp_dir.path().join("screenly.yml")).unwrap();

        File::create(tmp_dir.path().join("index.html")).unwrap();

        let result = command.create_in_place(
            "Best app ever",
            tmp_dir.path().join("screenly.yml").as_path(),
        );

        assert!(result.is_err());
        assert!(result
            .unwrap_err()
            .to_string()
            .contains("should contain screenly.yml and index.html files"));
    }

    #[test]
    fn test_create_in_place_edge_app_when_manifest_has_non_empty_app_id_should_return_error() {
        let command = EdgeAppCommand::new(Authentication::new_with_config(
            Config::new("http://localhost".to_string()),
            "token",
        ));

        let tmp_dir = tempdir().unwrap();

        File::create(tmp_dir.path().join("index.html")).unwrap();

        let manifest = EdgeAppManifest {
            app_id: Some("non-empty".to_string()),
            ..Default::default()
        };

        EdgeAppManifest::save_to_file(&manifest, tmp_dir.path().join("screenly.yml").as_path())
            .unwrap();

        let result = command.create_in_place(
            "Best app ever",
            tmp_dir.path().join("screenly.yml").as_path(),
        );

        assert!(result.is_err());
        assert_eq!(
            result.unwrap_err().to_string(),
            "Initialization Failed: The operation can only proceed when 'app_id' is not set in the 'screenly.yml' configuration file"
        );
    }

    #[test]
    fn test_list_edge_apps_should_send_correct_request() {
        let mock_server = MockServer::start();
        let edge_apps_mock = mock_server.mock(|when, then| {
            when.method(GET)
                .path("/v4/edge-apps")
                .header("Authorization", "Token token")
                .header(
                    "user-agent",
                    format!("screenly-cli {}", env!("CARGO_PKG_VERSION")),
                );
            then.status(200).json_body(json!([]));
        });

        let config = Config::new(mock_server.base_url());
        let authentication = Authentication::new_with_config(config, "token");
        let command = EdgeAppCommand::new(authentication);
        let result = command.list();
        edge_apps_mock.assert();
        assert!(result.is_ok());
    }

    #[test]
    fn test_list_versions_should_send_correct_request() {
        let mock_server = MockServer::start();

        let edge_apps_mock = mock_server.mock(|when, then| {
            when.method(GET)
                .path("/v4/edge-apps/versions")
                .query_param("app_id", "eq.01H2QZ6Z8WXWNDC0KQ198XCZEW")
                .query_param(
                    "select",
                    "edge_app_channels(channel),revision,user_version,description,published",
                )
                .header("Authorization", "Token token")
                .header(
                    "user-agent",
                    format!("screenly-cli {}", env!("CARGO_PKG_VERSION")),
                );
            then.status(200).json_body(json!([
                {
                    "edge_app_channels": [
                        {
                            "channel": "stable"
                        },
                        {
                            "channel": "candidate"
                        }
                    ],
                    "revision": 1,
                    "user_version": "1.0.0",
                    "description": "Initial release",
                    "published": true
                },
                {
                    "edge_app_channels": [],
                    "revision": 2,
                    "user_version": "1.0.1",
                    "description": "Bug fixes",
                    "published": true
                }
            ]));
        });

        let config = Config::new(mock_server.base_url());
        let authentication = Authentication::new_with_config(config, "token");
        let command = EdgeAppCommand::new(authentication);

        let result = command.list_versions("01H2QZ6Z8WXWNDC0KQ198XCZEW");
        edge_apps_mock.assert();
        assert!(result.is_ok());
    }

    #[test]
    fn test_list_settings_should_send_correct_request() {
        let mock_server = MockServer::start();

        let installation_mock = mock_server.mock(|when, then| {
            when.method(GET)
                .path("/v4/edge-apps/installations")
                .header("Authorization", "Token token")
                .header(
                    "user-agent",
                    format!("screenly-cli {}", env!("CARGO_PKG_VERSION")),
                )
                .query_param("select", "id")
                .query_param("app_id", "eq.01H2QZ6Z8WXWNDC0KQ198XCZEW")
                .query_param("name", "eq.Edge app cli installation");

            then.status(200).json_body(json!([]));
        });

        let installation_mock_create = mock_server.mock(|when, then| {
            when.method(POST)
                .path("/v4/edge-apps/installations")
                .header("Authorization", "Token token")
                .header(
                    "user-agent",
                    format!("screenly-cli {}", env!("CARGO_PKG_VERSION")),
                )
                .query_param("select", "id")
                .json_body(json!({
                    "app_id": "01H2QZ6Z8WXWNDC0KQ198XCZEW",
                    "name": "Edge app cli installation",
                }));

            then.status(201).json_body(json!([
                {
                    "id": "01H2QZ6Z8WXWNDC0KQ198XCZEB",
                }
            ]));
        });

        let settings_mock = mock_server.mock(|when, then| {
            when.method(GET)
                .path("/v4/edge-apps/settings")
                .header("Authorization", "Token token")
                .header(
                    "user-agent",
                    format!("screenly-cli {}", env!("CARGO_PKG_VERSION")),
                )
                .query_param("select", "type,default_value,optional,title,help_text")
                .query_param("app_id", "eq.01H2QZ6Z8WXWNDC0KQ198XCZEW")
                .query_param("order", "title.asc");

            then.status(200).json_body(json!([
                {
                    "type": "string",
                    "default_value": "stranger",
                    "optional": true,
                    "title": "Example setting1",
                    "help_text": "An example of a setting that is used in index.html"
                },
                {
                    "type": "string",
                    "default_value": "stranger",
                    "optional": true,
                    "title": "Example setting2",
                    "help_text": "An example of a setting that is used in index.html"
                },
                {
                    "type": "string",
                    "default_value": "stranger",
                    "optional": true,
                    "title": "Example setting3",
                    "help_text": "An example of a setting that is used in index.html"
                }
            ]));
        });

        let setting_values_mock = mock_server.mock(|when, then| {
            when.method(GET)
                .path("/v4/edge-apps/settings/values")
                .header("Authorization", "Token token")
                .header(
                    "user-agent",
                    format!("screenly-cli {}", env!("CARGO_PKG_VERSION")),
                )
                .query_param("select", "title,value")
                .query_param("installation_id", "eq.01H2QZ6Z8WXWNDC0KQ198XCZEB");

            then.status(200).json_body(json!([
                {
                    "title": "Example setting1",
                    "value": "stranger"
                },
                {
                    "title": "Example setting2",
                    "value": "stranger"
                }
            ]));
        });

        let config = Config::new(mock_server.base_url());
        let authentication = Authentication::new_with_config(config, "token");
        let command = EdgeAppCommand::new(authentication);
        let manifest = EdgeAppManifest {
            app_id: Some("01H2QZ6Z8WXWNDC0KQ198XCZEW".to_string()),
            entrypoint: None,
            user_version: "1".to_string(),
            description: "asdf".to_string(),
            icon: "asdf".to_string(),
            author: "asdf".to_string(),
            homepage_url: "asdfasdf".to_string(),
            settings: vec![],
        };

        let result = command.list_settings(&manifest.app_id.unwrap());

        installation_mock.assert();
        installation_mock_create.assert();
        settings_mock.assert();
        setting_values_mock.assert();
        assert!(result.is_ok());
        let settings = result.unwrap();
        let settings_json: Value = serde_json::from_value(settings.value).unwrap();
        assert_eq!(
            settings_json,
            json!([
                {
                    "type": "string",
                    "default_value": "stranger",
                    "optional": true,
                    "title": "Example setting1",
                    "help_text": "An example of a setting that is used in index.html",
                    "value": "stranger",
                },
                {
                    "type": "string",
                    "default_value": "stranger",
                    "optional": true,
                    "title": "Example setting2",
                    "help_text": "An example of a setting that is used in index.html",
                    "value": "stranger"
                },
                {
                    "type": "string",
                    "default_value": "stranger",
                    "optional": true,
                    "title": "Example setting3",
                    "help_text": "An example of a setting that is used in index.html"
                }
            ])
        );
    }

    #[test]
    fn test_set_setting_should_send_correct_request() {
        let mock_server = MockServer::start();

        let installation_mock = mock_server.mock(|when, then| {
            when.method(GET)
                .path("/v4/edge-apps/installations")
                .header("Authorization", "Token token")
                .header(
                    "user-agent",
                    format!("screenly-cli {}", env!("CARGO_PKG_VERSION")),
                )
                .query_param("select", "id")
                .query_param("app_id", "eq.01H2QZ6Z8WXWNDC0KQ198XCZEW")
                .query_param("name", "eq.Edge app cli installation");

            then.status(200).json_body(json!([]));
        });

        let installation_mock_create = mock_server.mock(|when, then| {
            when.method(POST)
                .path("/v4/edge-apps/installations")
                .header("Authorization", "Token token")
                .header(
                    "user-agent",
                    format!("screenly-cli {}", env!("CARGO_PKG_VERSION")),
                )
                .query_param("select", "id")
                .json_body(json!({
                    "app_id": "01H2QZ6Z8WXWNDC0KQ198XCZEW",
                    "name": "Edge app cli installation",
                }));

            then.status(201).json_body(json!([
                {
                    "id": "01H2QZ6Z8WXWNDC0KQ198XCZEB",
                }
            ]));
        });

        // "v4/edge-apps/settings/values?select=title&installation_id=eq.{}&title=eq.{}"
        let setting_values_mock_get = mock_server.mock(|when, then| {
            when.method(GET)
                .path("/v4/edge-apps/settings/values")
                .header("Authorization", "Token token")
                .header(
                    "user-agent",
                    format!("screenly-cli {}", env!("CARGO_PKG_VERSION")),
                )
                .query_param("title", "eq.best_setting")
                .query_param("select", "title")
                .query_param("installation_id", "eq.01H2QZ6Z8WXWNDC0KQ198XCZEB");
            then.status(200).json_body(json!([]));
        });

        let setting_values_mock_post = mock_server.mock(|when, then| {
            when.method(POST)
                .path("/v4/edge-apps/settings/values")
                .header("Authorization", "Token token")
                .header(
                    "user-agent",
                    format!("screenly-cli {}", env!("CARGO_PKG_VERSION")),
                )
                .json_body(json!(
                    {
                        "title": "best_setting",
                        "value": "best_value",
                        "installation_id": "01H2QZ6Z8WXWNDC0KQ198XCZEB"
                    }
                ));
            then.status(204).json_body(json!({}));
        });

        let config = Config::new(mock_server.base_url());
        let authentication = Authentication::new_with_config(config, "token");
        let command = EdgeAppCommand::new(authentication);
        let manifest = EdgeAppManifest {
            app_id: Some("01H2QZ6Z8WXWNDC0KQ198XCZEW".to_string()),
            entrypoint: None,
            user_version: "1".to_string(),
            description: "asdf".to_string(),
            icon: "asdf".to_string(),
            author: "asdf".to_string(),
            homepage_url: "asdfasdf".to_string(),
            settings: vec![],
        };

        let result = command.set_setting(&manifest.app_id.unwrap(), "best_setting", "best_value");
        installation_mock.assert();
        installation_mock_create.assert();
        setting_values_mock_get.assert();
        setting_values_mock_post.assert();
        assert!(result.is_ok());
    }

    #[test]
    fn test_set_setting_when_setting_value_exists_should_send_correct_update_request() {
        let mock_server = MockServer::start();

        let installation_mock = mock_server.mock(|when, then| {
            when.method(GET)
                .path("/v4/edge-apps/installations")
                .header("Authorization", "Token token")
                .header(
                    "user-agent",
                    format!("screenly-cli {}", env!("CARGO_PKG_VERSION")),
                )
                .query_param("select", "id")
                .query_param("app_id", "eq.01H2QZ6Z8WXWNDC0KQ198XCZEW")
                .query_param("name", "eq.Edge app cli installation");

            then.status(200).json_body(json!([
                {
                    "id": "01H2QZ6Z8WXWNDC0KQ198XCZEB",
                }
            ]));
        });

        // "v4/edge-apps/settings/values?select=title&installation_id=eq.{}&title=eq.{}"
        let setting_values_mock_get = mock_server.mock(|when, then| {
            when.method(GET)
                .path("/v4/edge-apps/settings/values")
                .header("Authorization", "Token token")
                .header(
                    "user-agent",
                    format!("screenly-cli {}", env!("CARGO_PKG_VERSION")),
                )
                .query_param("title", "eq.best_setting")
                .query_param("select", "title")
                .query_param("installation_id", "eq.01H2QZ6Z8WXWNDC0KQ198XCZEB");
            then.status(200).json_body(json!([
                {
                    "title": "best_setting",
                    "value": "best_value",
                }
            ]));
        });

        let setting_values_mock_patch = mock_server.mock(|when, then| {
            when.method(PATCH)
                .path("/v4/edge-apps/settings/values")
                .header("Authorization", "Token token")
                .header(
                    "user-agent",
                    format!("screenly-cli {}", env!("CARGO_PKG_VERSION")),
                )
                .query_param("title", "eq.best_setting")
                .query_param("installation_id", "eq.01H2QZ6Z8WXWNDC0KQ198XCZEB")
                .json_body(json!(
                    {
                        "value": "best_value1",
                    }
                ));
            then.status(200).json_body(json!({}));
        });

        let config = Config::new(mock_server.base_url());
        let authentication = Authentication::new_with_config(config, "token");
        let command = EdgeAppCommand::new(authentication);
        let manifest = EdgeAppManifest {
            app_id: Some("01H2QZ6Z8WXWNDC0KQ198XCZEW".to_string()),
            entrypoint: None,
            user_version: "1".to_string(),
            description: "asdf".to_string(),
            icon: "asdf".to_string(),
            author: "asdf".to_string(),
            homepage_url: "asdfasdf".to_string(),
            settings: vec![],
        };

        let result = command.set_setting(&manifest.app_id.unwrap(), "best_setting", "best_value1");
        installation_mock.assert();
        setting_values_mock_get.assert();
        setting_values_mock_patch.assert();
        assert!(result.is_ok());
    }

    #[test]
    fn test_set_secrets_should_send_correct_request() {
        let mock_server = MockServer::start();

        let installation_mock = mock_server.mock(|when, then| {
            when.method(GET)
                .path("/v4/edge-apps/installations")
                .header("Authorization", "Token token")
                .header(
                    "user-agent",
                    format!("screenly-cli {}", env!("CARGO_PKG_VERSION")),
                )
                .query_param("select", "id")
                .query_param("app_id", "eq.01H2QZ6Z8WXWNDC0KQ198XCZEW")
                .query_param("name", "eq.Edge app cli installation");

            then.status(200).json_body(json!([]));
        });

        let installation_mock_create = mock_server.mock(|when, then| {
            when.method(POST)
                .path("/v4/edge-apps/installations")
                .header("Authorization", "Token token")
                .header(
                    "user-agent",
                    format!("screenly-cli {}", env!("CARGO_PKG_VERSION")),
                )
                .query_param("select", "id")
                .json_body(json!({
                    "app_id": "01H2QZ6Z8WXWNDC0KQ198XCZEW",
                    "name": "Edge app cli installation",
                }));

            then.status(201).json_body(json!([
                {
                    "id": "01H2QZ6Z8WXWNDC0KQ198XCZEB",
                }
            ]));
        });

        // "v4/edge-apps/secrets/values"

        let secrets_values_mock_post = mock_server.mock(|when, then| {
            when.method(POST)
                .path("/v4/edge-apps/secrets/values")
                .header("Authorization", "Token token")
                .header(
                    "user-agent",
                    format!("screenly-cli {}", env!("CARGO_PKG_VERSION")),
                )
                .json_body(json!(
                    {
                        "title": "best_secret_setting",
                        "value": "best_secret_value",
                        "installation_id": "01H2QZ6Z8WXWNDC0KQ198XCZEB"
                    }
                ));
            then.status(204).json_body(json!({}));
        });

        let config = Config::new(mock_server.base_url());
        let authentication = Authentication::new_with_config(config, "token");
        let command = EdgeAppCommand::new(authentication);
        let manifest = EdgeAppManifest {
            app_id: Some("01H2QZ6Z8WXWNDC0KQ198XCZEW".to_string()),
            entrypoint: None,
            user_version: "1".to_string(),
            description: "asdf".to_string(),
            icon: "asdf".to_string(),
            author: "asdf".to_string(),
            homepage_url: "asdfasdf".to_string(),
            settings: vec![],
        };

        let result = command.set_secret(
            &manifest.app_id.unwrap(),
            "best_secret_setting",
            "best_secret_value",
        );
        installation_mock.assert();
        installation_mock_create.assert();
        secrets_values_mock_post.assert();
        debug!("result: {:?}", result);
        assert!(result.is_ok());
    }

    #[test]
    fn test_upload_should_send_correct_requests() {
        let manifest = EdgeAppManifest {
            app_id: Some("01H2QZ6Z8WXWNDC0KQ198XCZEW".to_string()),
            entrypoint: None,
            user_version: "1".to_string(),
            description: "asdf".to_string(),
            icon: "asdf".to_string(),
            author: "asdf".to_string(),
            homepage_url: "asdfasdf".to_string(),
            settings: vec![
                Setting {
                    type_: "string".to_string(),
                    title: "asetting".to_string(),
                    optional: false,
                    default_value: "".to_string(),
                    help_text: "".to_string(),
                },
                Setting {
                    type_: "string".to_string(),
                    title: "nsetting".to_string(),
                    optional: false,
                    default_value: "".to_string(),
                    help_text: "".to_string(),
                },
            ],
        };

        let mock_server = MockServer::start();
        // "v4/assets?select=signature&app_id=eq.{}&app_revision=eq.{}&type=eq.edge-app-file",
        let assets_mock = mock_server.mock(|when, then| {
            when.method(GET)
                .path("/v4/assets")
                .header("Authorization", "Token token")
                .header(
                    "user-agent",
                    format!("screenly-cli {}", env!("CARGO_PKG_VERSION")),
                )
                .query_param("select", "signature")
                .query_param("app_id", "eq.01H2QZ6Z8WXWNDC0KQ198XCZEW")
                .query_param("app_revision", "eq.7")
                .query_param("type", "eq.edge-app-file");
            then.status(200).json_body(json!([{"signature": "sig"}]));
        });

        // v4/edge-apps/versions?select=revision&order=revision.desc&limit=1&app_id=eq.{}
        let revision_mock = mock_server.mock(|when, then| {
            when.method(GET)
                .path("/v4/edge-apps/versions")
                .header("Authorization", "Token token")
                .header(
                    "user-agent",
                    format!("screenly-cli {}", env!("CARGO_PKG_VERSION")),
                )
                .query_param("select", "revision")
                .query_param("order", "revision.desc")
                .query_param("limit", "1")
                .query_param("app_id", "eq.01H2QZ6Z8WXWNDC0KQ198XCZEW");
            then.status(200).json_body(json!([{"revision": 7}]));
        });

        // v4/edge-apps/versions?select=file_tree&app_id=eq.{}&revision=eq.{}
        let file_tree_from_version_mock = mock_server.mock(|when, then| {
            when.method(GET)
                .path("/v4/edge-apps/versions")
                .header("Authorization", "Token token")
                .header(
                    "user-agent",
                    format!("screenly-cli {}", env!("CARGO_PKG_VERSION")),
                )
                .query_param("app_id", "eq.01H2QZ6Z8WXWNDC0KQ198XCZEW")
                .query_param("revision", "eq.7")
                .query_param("select", "file_tree");
            then.status(200).json_body(json!([{"index.html": "sig"}]));
        });

        //  v4/edge-apps/settings?select=type,default_value,optional,title,help_text&app_id=eq.{}&order=title.asc
        let settings_mock = mock_server.mock(|when, then| {
            when.method(GET)
                .path("/v4/edge-apps/settings")
                .header("Authorization", "Token token")
                .header(
                    "user-agent",
                    format!("screenly-cli {}", env!("CARGO_PKG_VERSION")),
                )
                .query_param("app_id", "eq.01H2QZ6Z8WXWNDC0KQ198XCZEW")
                .query_param("select", "type,default_value,optional,title,help_text")
                .query_param("order", "title.asc");
            then.status(200).json_body(json!([{
                "type": "string".to_string(),
                "default_value": "5".to_string(),
                "title": "nsetting".to_string(),
                "optional": true,
                "help_text": "For how long to display the map overlay every time the rover has moved to a new position.".to_string(),
            }]));
        });

        let create_version_mock = mock_server.mock(|when, then| {
            when.method(POST)
                .path("/v4/edge-apps/versions")
                .header("Authorization", "Token token")
                .header(
                    "user-agent",
                    format!("screenly-cli {}", env!("CARGO_PKG_VERSION")),
                );
            then.status(201).json_body(json!([{"revision": 8}]));
        });

        //  v4/edge-apps/settings?app_id=eq.{}
        let settings_mock_create = mock_server.mock(|when, then| {
            when.method(POST)
                .path("/v4/edge-apps/settings")
                .header("Authorization", "Token token")
                .header(
                    "user-agent",
                    format!("screenly-cli {}", env!("CARGO_PKG_VERSION")),
                )
                .json_body(json!({
                    "app_id": "01H2QZ6Z8WXWNDC0KQ198XCZEW",
                    "type": "string",
                    "default_value": "",
                    "title": "asetting",
                    "optional": false,
                    "help_text": "",
                }));
            then.status(201).json_body(json!(
            [{
                "app_id": "01H2QZ6Z8WXWNDC0KQ198XCZEW",
                "type": "string",
                "default_value": "",
                "title": "asetting",
                "optional": false,
                "help_text": "",
            }]));
        });

        let settings_mock_patch = mock_server.mock(|when, then| {
            when.method(PATCH)
                .path("/v4/edge-apps/settings")
                .header("Authorization", "Token token")
                .header(
                    "user-agent",
                    format!("screenly-cli {}", env!("CARGO_PKG_VERSION")),
                )
                .query_param("app_id", "eq.01H2QZ6Z8WXWNDC0KQ198XCZEW")
                .query_param("title", "eq.nsetting")
                .json_body(json!({
                    "type": "string",
                    "default_value": "",
                    "title": "nsetting",
                    "optional": false,
                    "help_text": "",
                }));
            then.status(200).json_body(json!(
            [{
                "app_id": "01H2QZ6Z8WXWNDC0KQ198XCZEW",
                "type": "string",
                "default_value": "",
                "title": "nsetting",
                "optional": false,
                "help_text": "",
            }]));
        });

        let upload_assets_mock = mock_server.mock(|when, then| {
            when.method(POST).path("/v4/assets");
            then.status(201).body("");
        });
        // "v4/assets?select=status&app_id=eq.{}&app_revision=eq.{}&status=neq.finished&limit=1",
        let finished_processing_mock = mock_server.mock(|when, then| {
            when.method(GET)
                .path("/v4/assets")
                .query_param("select", "status,processing_error,title")
                .query_param("app_id", "eq.01H2QZ6Z8WXWNDC0KQ198XCZEW")
                .query_param("app_revision", "eq.8")
                .query_param("status", "neq.finished");
            then.status(200).json_body(json!([]));
        });

        //   "v4/edge-apps/versions?app_id=eq.{}&revision=eq.{}",
        let publish_mock = mock_server.mock(|when, then| {
            when.method(PATCH)
                .path("/v4/edge-apps/versions")
                .header("Authorization", "Token token")
                .header(
                    "user-agent",
                    format!("screenly-cli {}", env!("CARGO_PKG_VERSION")),
                )
                .query_param("app_id", "eq.01H2QZ6Z8WXWNDC0KQ198XCZEW")
                .query_param("revision", "eq.8")
                .json_body(json!({"published": true }));
            then.status(200);
        });

        // get root edge app asset
        //   "v4/assets?select=id&app_id=eq.{}&app_revision=eq.{}&type=eq.edge-app",
        let installation_mock = mock_server.mock(|when, then| {
            when.method(GET)
                .path("/v4/edge-apps/installations")
                .header("Authorization", "Token token")
                .header(
                    "user-agent",
                    format!("screenly-cli {}", env!("CARGO_PKG_VERSION")),
                )
                .query_param("select", "id")
                .query_param("app_id", "eq.01H2QZ6Z8WXWNDC0KQ198XCZEW")
                .query_param("name", "eq.Edge app cli installation");

            then.status(200).json_body(json!([]));
        });

        let installation_mock_create = mock_server.mock(|when, then| {
            when.method(POST)
                .path("/v4/edge-apps/installations")
                .header("Authorization", "Token token")
                .header(
                    "user-agent",
                    format!("screenly-cli {}", env!("CARGO_PKG_VERSION")),
                )
                .query_param("select", "id")
                .json_body(json!({
                    "app_id": "01H2QZ6Z8WXWNDC0KQ198XCZEW",
                    "name": "Edge app cli installation",
                }));

            then.status(201).json_body(json!([
                {
                    "id": "01H2QZ6Z8WXWNDC0KQ198XCZEB",
                }
            ]));
        });

        let temp_dir = tempdir().unwrap();
        EdgeAppManifest::save_to_file(&manifest, temp_dir.path().join("screenly.yml").as_path())
            .unwrap();
        let mut file = File::create(temp_dir.path().join("index.html")).unwrap();
        write!(file, "test").unwrap();

        EdgeAppManifest::save_to_file(&manifest, temp_dir.path().join("screenly.yml").as_path())
            .unwrap();
        let config = Config::new(mock_server.base_url());
        let authentication = Authentication::new_with_config(config, "token");
        let command = EdgeAppCommand::new(authentication);
        let result = command.upload(temp_dir.path().join("screenly.yml").as_path(), None);

        assets_mock.assert();
        file_tree_from_version_mock.assert();
        settings_mock.assert();
        create_version_mock.assert();
        settings_mock_create.assert();
        settings_mock_patch.assert();
        upload_assets_mock.assert();
        finished_processing_mock.assert();
        publish_mock.assert();
        installation_mock.assert();
        installation_mock_create.assert();
        revision_mock.assert();

        assert!(result.is_ok());
    }

    #[test]
    fn test_promote_should_send_correct_request() {
        let mock_server = MockServer::start();

        let get_version_mock = mock_server.mock(|when, then| {
            when.method(GET)
                .path("/v4/edge-apps/versions")
                .header("Authorization", "Token token")
                .header(
                    "user-agent",
                    format!("screenly-cli {}", env!("CARGO_PKG_VERSION")),
                )
                .query_param("select", "revision")
                .query_param("app_id", "eq.01H2QZ6Z8WXWNDC0KQ198XCZEW")
                .query_param("revision", "eq.7");

            then.status(200).json_body(json!([
                {
                    "revision": 7,
                }
            ]));
        });

        let installation_mock = mock_server.mock(|when, then| {
            when.method(GET)
                .path("/v4/edge-apps/installations")
                .header("Authorization", "Token token")
                .header(
                    "user-agent",
                    format!("screenly-cli {}", env!("CARGO_PKG_VERSION")),
                )
                .query_param("select", "id")
                .query_param("app_id", "eq.01H2QZ6Z8WXWNDC0KQ198XCZEW")
                .query_param("name", "eq.Edge app cli installation");

            then.status(200).json_body(json!([]));
        });

        let installation_mock_create = mock_server.mock(|when, then| {
            when.method(POST)
                .path("/v4/edge-apps/installations")
                .header("Authorization", "Token token")
                .header(
                    "user-agent",
                    format!("screenly-cli {}", env!("CARGO_PKG_VERSION")),
                )
                .query_param("select", "id")
                .json_body(json!({
                    "app_id": "01H2QZ6Z8WXWNDC0KQ198XCZEW",
                    "name": "Edge app cli installation",
                }));

            then.status(201).json_body(json!([
                {
                    "id": "01H2QZ6Z8WXWNDC0KQ198XCZEB",
                }
            ]));
        });

        //  v4/edge-apps/settings?select=type,default_value,optional,title,help_text&app_id=eq.{}&order=title.asc
        let undefined_secrets_mock = mock_server.mock(|when, then| {
            when.method(GET)
                .path("/v4/edge-apps/secrets/undefined")
                .header("Authorization", "Token token")
                .header(
                    "user-agent",
                    format!("screenly-cli {}", env!("CARGO_PKG_VERSION")),
                )
                .query_param("installation_id", "01H2QZ6Z8WXWNDC0KQ198XCZEB");
            then.status(200).json_body(json!([]));
        });

        let promote_mock = mock_server.mock(|when, then| {
            when.method(PATCH)
                .path("/v4/edge-apps/channels")
                .header("Authorization", "Token token")
                .header(
                    "user-agent",
                    format!("screenly-cli {}", env!("CARGO_PKG_VERSION")),
                )
                .query_param("app_id", "eq.01H2QZ6Z8WXWNDC0KQ198XCZEW")
                .query_param("channel", "eq.public")
                .query_param("select", "channel,app_revision")
                .json_body(json!({
                    "app_revision": 7,
                }));
            then.status(200).json_body(json!([
                {
                    "channel": "public",
                    "app_revision": 7
                }
            ]));
        });

        let config = Config::new(mock_server.base_url());
        let authentication = Authentication::new_with_config(config, "token");
        let command = EdgeAppCommand::new(authentication);
        let manifest = EdgeAppManifest {
            app_id: Some("01H2QZ6Z8WXWNDC0KQ198XCZEW".to_string()),
            entrypoint: None,
            user_version: "1".to_string(),
            description: "asdf".to_string(),
            icon: "asdf".to_string(),
            author: "asdf".to_string(),
            homepage_url: "asdfasdf".to_string(),
            settings: vec![],
        };

        let result = command.promote_version(&manifest.app_id.unwrap(), 7, &"public".to_string());

        get_version_mock.assert();
        installation_mock.assert();
        installation_mock_create.assert();
        undefined_secrets_mock.assert();
        promote_mock.assert();

        assert!(&result.is_ok());
    }

    #[test]
    fn test_generate_mock_data_creates_file_with_expected_content() {
        let dir = tempdir().unwrap();
        let file_path = dir.path().join("test_manifest.yml");

        // The EdgeAppManifest structure from your example
        let manifest = EdgeAppManifest {
            app_id: Some("01H2QZ6Z8WXWNDC0KQ198XCZEW".to_string()),
            entrypoint: None,
            user_version: "1".to_string(),
            description: "asdf".to_string(),
            icon: "asdf".to_string(),
            author: "asdf".to_string(),
            homepage_url: "asdfasdf".to_string(),
            settings: vec![
                Setting {
                    type_: "string".to_string(),
                    title: "asetting".to_string(),
                    optional: false,
                    default_value: "yes".to_string(),
                    help_text: "".to_string(),
                },
                Setting {
                    type_: "string".to_string(),
                    title: "nsetting".to_string(),
                    optional: false,
                    default_value: "".to_string(),
                    help_text: "".to_string(),
                },
            ],
        };

        EdgeAppManifest::save_to_file(&manifest, &file_path).unwrap();
        let config = Config::new("".to_owned());
        let authentication = Authentication::new_with_config(config, "token");
        let command = EdgeAppCommand::new(authentication);
        command.generate_mock_data(&file_path).unwrap();

        let mock_data_path = dir.path().join(MOCK_DATA_FILENAME);
        assert!(mock_data_path.exists());

        let _generated_content = fs::read_to_string(&mock_data_path).unwrap();
        let _expected_content = r#"metadata:
  coordinates:
    - "37.3861"
    - "-122.0839"
  hostname: "srly-t6kb0ta1jrd9o0w"
  location: "Code Cafe, Mountain View, California"
  screen_name: "Code Cafe Display"
  tags:
    - "All Screens"
settings:
  asetting: "yes"
  nsetting: ""
"#;
    }

    #[test]
    fn test_generate_mock_data_excludes_secret_settings() {
        let dir = tempdir().unwrap();
        let file_path = dir.path().join("test_manifest_with_varied_settings.yml");

        let manifest = EdgeAppManifest {
            app_id: Some("01H2QZ6Z8WXWNDC0KQ198XCZEW".to_string()),
            entrypoint: None,
            user_version: "1".to_string(),
            description: "asdf".to_string(),
            icon: "asdf".to_string(),
            author: "asdf".to_string(),
            homepage_url: "asdfasdf".to_string(),
            settings: vec![
                Setting {
                    type_: "secret".to_string(),
                    title: "excluded_setting".to_string(),
                    optional: false,
                    default_value: "0".to_string(),
                    help_text: "".to_string(),
                },
                Setting {
                    type_: "string".to_string(),
                    title: "included_setting".to_string(),
                    optional: false,
                    default_value: "".to_string(),
                    help_text: "".to_string(),
                },
            ],
        };

        EdgeAppManifest::save_to_file(&manifest, &file_path).unwrap();
        let config = Config::new("".to_owned());
        let authentication = Authentication::new_with_config(config, "token");
        let command = EdgeAppCommand::new(authentication);
        command.generate_mock_data(&file_path).unwrap();

        let mock_data_path = dir.path().join(MOCK_DATA_FILENAME);
        let content = fs::read_to_string(mock_data_path).unwrap();

        assert!(!content.contains("excluded_setting"));
        assert!(content.contains("included_setting"));
    }

    #[test]
    fn test_ensure_assets_processing_finished_when_processing_failed_should_return_error() {
        let manifest = EdgeAppManifest {
            app_id: Some("01H2QZ6Z8WXWNDC0KQ198XCZEW".to_string()),
            entrypoint: None,
            user_version: "1".to_string(),
            description: "asdf".to_string(),
            icon: "asdf".to_string(),
            author: "asdf".to_string(),
            homepage_url: "asdfasdf".to_string(),
            settings: vec![
                Setting {
                    type_: "string".to_string(),
                    title: "asetting".to_string(),
                    optional: false,
                    default_value: "".to_string(),
                    help_text: "".to_string(),
                },
                Setting {
                    type_: "string".to_string(),
                    title: "nsetting".to_string(),
                    optional: false,
                    default_value: "".to_string(),
                    help_text: "".to_string(),
                },
            ],
        };

        let mock_server = MockServer::start();

        // "v4/assets?select=status&app_id=eq.{}&app_revision=eq.{}&status=neq.finished&limit=1",
        let finished_processing_mock = mock_server.mock(|when, then| {
            when.method(GET)
                .path("/v4/assets")
                .query_param("select", "status,processing_error,title")
                .query_param("app_id", "eq.01H2QZ6Z8WXWNDC0KQ198XCZEW")
                .query_param("app_revision", "eq.8")
                .query_param("status", "neq.finished");
            then.status(200).json_body(json!([
                {
                    "status": "error",
                    "title": "wrong_file.ext",
                    "processing_error": "File type not supported."
                }
            ]));
        });

        let temp_dir = tempdir().unwrap();
        EdgeAppManifest::save_to_file(&manifest, temp_dir.path().join("screenly.yml").as_path())
            .unwrap();
        let mut file = File::create(temp_dir.path().join("index.html")).unwrap();
        write!(file, "test").unwrap();

        EdgeAppManifest::save_to_file(&manifest, temp_dir.path().join("screenly.yml").as_path())
            .unwrap();
        let config = Config::new(mock_server.base_url());
        let authentication = Authentication::new_with_config(config, "token");
        let command = EdgeAppCommand::new(authentication);
        let result = command.ensure_assets_processing_finished("01H2QZ6Z8WXWNDC0KQ198XCZEW", 8);

        finished_processing_mock.assert();

        assert!(result.is_err());
        assert_eq!(
            result.unwrap_err().to_string(),
            "Asset processing error: Asset \"wrong_file.ext\". Error: \"File type not supported.\""
                .to_string()
        );
    }

    #[test]
    fn test_list_secrets_should_send_correct_request() {
        let mock_server = MockServer::start();

        let secrets_mock = mock_server.mock(|when, then| {
            when.method(GET)
                .path("/v4/edge-apps/settings")
                .header("Authorization", "Token token")
                .header(
                    "user-agent",
                    format!("screenly-cli {}", env!("CARGO_PKG_VERSION")),
                )
                .query_param("select", "optional,title,help_text")
                .query_param("app_id", "eq.01H2QZ6Z8WXWNDC0KQ198XCZEW")
                .query_param("type", "eq.secret")
                .query_param("order", "title.asc");

            then.status(200).json_body(json!([
                {
                    "optional": true,
                    "title": "Example secret1",
                    "help_text": "An example of a secret that is used in index.html"
                },
                {
                    "optional": true,
                    "title": "Example secret2",
                    "help_text": "An example of a secret that is used in index.html"
                },
                {
                    "optional": false,
                    "title": "Example secret3",
                    "help_text": "An example of a secret that is used in index.html"
                }
            ]));
        });

        let config = Config::new(mock_server.base_url());
        let authentication = Authentication::new_with_config(config, "token");
        let command = EdgeAppCommand::new(authentication);
        let manifest = EdgeAppManifest {
            app_id: Some("01H2QZ6Z8WXWNDC0KQ198XCZEW".to_string()),
            entrypoint: None,
            user_version: "1".to_string(),
            description: "asdf".to_string(),
            icon: "asdf".to_string(),
            author: "asdf".to_string(),
            homepage_url: "asdfasdf".to_string(),
            settings: vec![],
        };

        let result = command.list_secrets(&manifest.app_id.unwrap());

        secrets_mock.assert();

        assert!(result.is_ok());
        let secrets = result.unwrap();
        let secrets_json: Value = serde_json::from_value(secrets.value).unwrap();
        assert_eq!(
            secrets_json,
            json!([
                {
                    "optional": true,
                    "title": "Example secret1",
                    "help_text": "An example of a secret that is used in index.html",
                },
                {
                    "optional": true,
                    "title": "Example secret2",
                    "help_text": "An example of a secret that is used in index.html",
                },
                {
                    "optional": false,
                    "title": "Example secret3",
                    "help_text": "An example of a secret that is used in index.html"
                }
            ])
        );
    }

    #[test]
    fn test_promote_when_there_are_undefined_secrets_should_fail() {
        let mock_server = MockServer::start();

        let installation_mock = mock_server.mock(|when, then| {
            when.method(GET)
                .path("/v4/edge-apps/installations")
                .header("Authorization", "Token token")
                .header(
                    "user-agent",
                    format!("screenly-cli {}", env!("CARGO_PKG_VERSION")),
                )
                .query_param("select", "id")
                .query_param("app_id", "eq.01H2QZ6Z8WXWNDC0KQ198XCZEW")
                .query_param("name", "eq.Edge app cli installation");

            then.status(200).json_body(json!([]));
        });

        let installation_mock_create = mock_server.mock(|when, then| {
            when.method(POST)
                .path("/v4/edge-apps/installations")
                .header("Authorization", "Token token")
                .header(
                    "user-agent",
                    format!("screenly-cli {}", env!("CARGO_PKG_VERSION")),
                )
                .query_param("select", "id")
                .json_body(json!({
                    "app_id": "01H2QZ6Z8WXWNDC0KQ198XCZEW",
                    "name": "Edge app cli installation",
                }));

            then.status(201).json_body(json!([
                {
                    "id": "01H2QZ6Z8WXWNDC0KQ198XCZEB",
                }
            ]));
        });

        //  v4/edge-apps/settings?select=type,default_value,optional,title,help_text&app_id=eq.{}&order=title.asc
        let undefined_secrets_mock = mock_server.mock(|when, then| {
            when.method(GET)
                .path("/v4/edge-apps/secrets/undefined")
                .header("Authorization", "Token token")
                .header(
                    "user-agent",
                    format!("screenly-cli {}", env!("CARGO_PKG_VERSION")),
                )
                .query_param("installation_id", "01H2QZ6Z8WXWNDC0KQ198XCZEB");
            then.status(200)
                .json_body(json!(["undefined_secret", "another_undefined_secret"]));
        });

        let config = Config::new(mock_server.base_url());
        let authentication = Authentication::new_with_config(config, "token");
        let command = EdgeAppCommand::new(authentication);
        let manifest = EdgeAppManifest {
            app_id: Some("01H2QZ6Z8WXWNDC0KQ198XCZEW".to_string()),
            entrypoint: None,
            user_version: "1".to_string(),
            description: "asdf".to_string(),
            icon: "asdf".to_string(),
            author: "asdf".to_string(),
            homepage_url: "asdfasdf".to_string(),
            settings: vec![],
        };

        let result = command.promote_version(&manifest.app_id.unwrap(), 7, &"public".to_string());

        installation_mock.assert();
        installation_mock_create.assert();
        undefined_secrets_mock.assert();

        assert!(!&result.is_ok());
        assert!(result.unwrap_err().to_string().contains("Warning: these secrets are undefined: [\"undefined_secret\",\"another_undefined_secret\"]."));
    }

    #[test]
    fn test_promote_when_version_doesnt_exist_should_fail() {
        let mock_server = MockServer::start();

        let get_version_mock = mock_server.mock(|when, then| {
            when.method(GET)
                .path("/v4/edge-apps/versions")
                .header("Authorization", "Token token")
                .header(
                    "user-agent",
                    format!("screenly-cli {}", env!("CARGO_PKG_VERSION")),
                )
                .query_param("select", "revision")
                .query_param("app_id", "eq.01H2QZ6Z8WXWNDC0KQ198XCZEW")
                .query_param("revision", "eq.7");

            then.status(200).json_body(json!([]));
        });

        let installation_mock = mock_server.mock(|when, then| {
            when.method(GET)
                .path("/v4/edge-apps/installations")
                .header("Authorization", "Token token")
                .header(
                    "user-agent",
                    format!("screenly-cli {}", env!("CARGO_PKG_VERSION")),
                )
                .query_param("select", "id")
                .query_param("app_id", "eq.01H2QZ6Z8WXWNDC0KQ198XCZEW")
                .query_param("name", "eq.Edge app cli installation");

            then.status(200).json_body(json!([]));
        });

        let installation_mock_create = mock_server.mock(|when, then| {
            when.method(POST)
                .path("/v4/edge-apps/installations")
                .header("Authorization", "Token token")
                .header(
                    "user-agent",
                    format!("screenly-cli {}", env!("CARGO_PKG_VERSION")),
                )
                .query_param("select", "id")
                .json_body(json!({
                    "app_id": "01H2QZ6Z8WXWNDC0KQ198XCZEW",
                    "name": "Edge app cli installation",
                }));

            then.status(201).json_body(json!([
                {
                    "id": "01H2QZ6Z8WXWNDC0KQ198XCZEB",
                }
            ]));
        });

        //  v4/edge-apps/settings?select=type,default_value,optional,title,help_text&app_id=eq.{}&order=title.asc
        let undefined_secrets_mock = mock_server.mock(|when, then| {
            when.method(GET)
                .path("/v4/edge-apps/secrets/undefined")
                .header("Authorization", "Token token")
                .header(
                    "user-agent",
                    format!("screenly-cli {}", env!("CARGO_PKG_VERSION")),
                )
                .query_param("installation_id", "01H2QZ6Z8WXWNDC0KQ198XCZEB");
            then.status(200).json_body(json!([]));
        });

        let config = Config::new(mock_server.base_url());
        let authentication = Authentication::new_with_config(config, "token");
        let command = EdgeAppCommand::new(authentication);
        let manifest = EdgeAppManifest {
            app_id: Some("01H2QZ6Z8WXWNDC0KQ198XCZEW".to_string()),
            entrypoint: None,
            user_version: "1".to_string(),
            description: "asdf".to_string(),
            icon: "asdf".to_string(),
            author: "asdf".to_string(),
            homepage_url: "asdfasdf".to_string(),
            settings: vec![],
        };

        let result = command.promote_version(&manifest.app_id.unwrap(), 7, &"public".to_string());

        get_version_mock.assert();
        installation_mock.assert();
        installation_mock_create.assert();
        undefined_secrets_mock.assert();

        assert!(!&result.is_ok());
        assert!(result
            .unwrap_err()
            .to_string()
            .contains("Edge App Revision 7 not found"));
    }

    #[test]
    fn test_update_name_should_send_correct_request() {
        let mock_server = MockServer::start();

        let update_name_mock = mock_server.mock(|when, then| {
            when.method(PATCH)
                .path("/v4/edge-apps")
                .header("Authorization", "Token token")
                .header(
                    "user-agent",
                    format!("screenly-cli {}", env!("CARGO_PKG_VERSION")),
                )
                .query_param("id", "eq.01H2QZ6Z8WXWNDC0KQ198XCZEW")
                .query_param("select", "name")
                .json_body(json!({
                    "name": "New name",
                }));

            then.status(200).json_body(json!([
                {
                    "name": "New name",
                }
            ]));
        });

        let config = Config::new(mock_server.base_url());
        let authentication = Authentication::new_with_config(config, "token");
        let command = EdgeAppCommand::new(authentication);
        let manifest = EdgeAppManifest {
            app_id: Some("01H2QZ6Z8WXWNDC0KQ198XCZEW".to_string()),
            entrypoint: None,
            user_version: "1".to_string(),
            description: "asdf".to_string(),
            icon: "asdf".to_string(),
            author: "asdf".to_string(),
            homepage_url: "asdfasdf".to_string(),
            settings: vec![],
        };

        let result = command.update_name(&manifest.app_id.unwrap(), "New name");
        update_name_mock.assert();
        debug!("result: {:?}", result);
        assert!(result.is_ok());
    }

    #[test]
    fn test_delete_app_should_send_correct_request() {
        let mock_server = MockServer::start();
        mock_server.mock(|when, then| {
            when.method(DELETE)
                .path("/v4/edge-apps")
                .header(
                    "user-agent",
                    format!("screenly-cli {}", env!("CARGO_PKG_VERSION")),
                )
                .header("Authorization", "Token token")
                .query_param("id", "eq.test-id");
            then.status(204);
        });

        let config = Config::new(mock_server.base_url());
        let authentication = Authentication::new_with_config(config, "token");
        let edge_app_command = EdgeAppCommand::new(authentication);
        assert!(edge_app_command.delete_app("test-id").is_ok());
    }

    #[test]
    fn test_clear_app_id_should_remove_app_id_from_manifest() {
        let mock_server = MockServer::start();

        let manifest = EdgeAppManifest {
            app_id: Some("01H2QZ6Z8WXWNDC0KQ198XCZEW".to_string()),
            entrypoint: None,
            user_version: "1".to_string(),
            description: "asdf".to_string(),
            icon: "asdf".to_string(),
            author: "asdf".to_string(),
            homepage_url: "asdfasdf".to_string(),
            settings: vec![],
        };

        let temp_dir = tempdir().unwrap();
        let temp_path = temp_dir.path().join("screenly.yml");
        let manifest_path = temp_path.as_path();
        EdgeAppManifest::save_to_file(&manifest, manifest_path).unwrap();

        let config = Config::new(mock_server.base_url());
        let authentication = Authentication::new_with_config(config, "token");
        let edge_app_command = EdgeAppCommand::new(authentication);
        assert!(edge_app_command.clear_app_id(manifest_path).is_ok());

        let data = fs::read_to_string(manifest_path).unwrap();
        let new_manifest: EdgeAppManifest = serde_yaml::from_str(&data).unwrap();

        let expected_manifest = EdgeAppManifest {
            app_id: None,
            entrypoint: None,
            user_version: "1".to_string(),
            description: "asdf".to_string(),
            icon: "asdf".to_string(),
            author: "asdf".to_string(),
            homepage_url: "asdfasdf".to_string(),
            settings: vec![],
        };

        assert_eq!(new_manifest, expected_manifest);
    }

    #[test]
<<<<<<< HEAD
    fn test_upload_without_app_id_should_fail() {
        let mock_server = MockServer::start();

        let manifest = EdgeAppManifest {
            app_id: None,
=======
    fn test_create_version_when_entrypoint_present_should_include_in_payload() {
        let manifest = EdgeAppManifest {
            app_id: Some("01H2QZ6Z8WXWNDC0KQ198XCZEW".to_string()),
            entrypoint: Some("entrypoint.html".to_owned()),
>>>>>>> 7cd49129
            user_version: "1".to_string(),
            description: "asdf".to_string(),
            icon: "asdf".to_string(),
            author: "asdf".to_string(),
            homepage_url: "asdfasdf".to_string(),
<<<<<<< HEAD
            settings: vec![
                Setting {
                    type_: "string".to_string(),
                    title: "asetting".to_string(),
                    optional: false,
                    default_value: "".to_string(),
                    help_text: "".to_string(),
                },
                Setting {
                    type_: "string".to_string(),
                    title: "nsetting".to_string(),
                    optional: false,
                    default_value: "".to_string(),
                    help_text: "".to_string(),
                },
            ],
        };

        let temp_dir = tempdir().unwrap();
        EdgeAppManifest::save_to_file(&manifest, temp_dir.path().join("screenly.yml").as_path())
            .unwrap();
        let mut file = File::create(temp_dir.path().join("index.html")).unwrap();
        write!(file, "test").unwrap();

        EdgeAppManifest::save_to_file(&manifest, temp_dir.path().join("screenly.yml").as_path())
            .unwrap();
        let config = Config::new(mock_server.base_url());
        let authentication = Authentication::new_with_config(config, "token");
        let command = EdgeAppCommand::new(authentication);
        let result = command.upload(temp_dir.path().join("screenly.yml").as_path(), None);

        assert!(result.is_err());
        assert_eq!(
            result.unwrap_err().to_string(),
            "App id is required. Either in manifest or with --app-id."
        );
=======
            settings: vec![],
        };

        let mock_server = MockServer::start();

        let create_version_mock = mock_server.mock(|when, then| {
            when.method(POST)
                .path("/v4/edge-apps/versions")
                .header("Authorization", "Token token")
                .header(
                    "user-agent",
                    format!("screenly-cli {}", env!("CARGO_PKG_VERSION")),
                )
                .json_body(json!({
                    "app_id": "01H2QZ6Z8WXWNDC0KQ198XCZEW",
                    "entrypoint": "entrypoint.html",
                    "user_version": "1",
                    "description": "asdf",
                    "icon": "asdf",
                    "author": "asdf",
                    "homepage_url": "asdfasdf",
                    "file_tree": {}
                }));
            then.status(201).json_body(json!([{"revision": 8}]));
        });

        let temp_dir = tempdir().unwrap();
        let temp_path = temp_dir.path().join("screenly.yml");
        let manifest_path = temp_path.as_path();
        EdgeAppManifest::save_to_file(&manifest, manifest_path).unwrap();

        let config = Config::new(mock_server.base_url());
        let authentication = Authentication::new_with_config(config, "token");
        let edge_app_command = EdgeAppCommand::new(authentication);

        let file_tree = HashMap::from([]);
        assert!(edge_app_command
            .create_version(&manifest, file_tree)
            .is_ok());

        create_version_mock.assert();
>>>>>>> 7cd49129
    }
}<|MERGE_RESOLUTION|>--- conflicted
+++ resolved
@@ -2560,24 +2560,69 @@
     }
 
     #[test]
-<<<<<<< HEAD
-    fn test_upload_without_app_id_should_fail() {
-        let mock_server = MockServer::start();
-
-        let manifest = EdgeAppManifest {
-            app_id: None,
-=======
     fn test_create_version_when_entrypoint_present_should_include_in_payload() {
         let manifest = EdgeAppManifest {
             app_id: Some("01H2QZ6Z8WXWNDC0KQ198XCZEW".to_string()),
             entrypoint: Some("entrypoint.html".to_owned()),
->>>>>>> 7cd49129
             user_version: "1".to_string(),
             description: "asdf".to_string(),
             icon: "asdf".to_string(),
             author: "asdf".to_string(),
             homepage_url: "asdfasdf".to_string(),
-<<<<<<< HEAD
+            settings: vec![],
+        };
+
+        let mock_server = MockServer::start();
+
+        let create_version_mock = mock_server.mock(|when, then| {
+            when.method(POST)
+                .path("/v4/edge-apps/versions")
+                .header("Authorization", "Token token")
+                .header(
+                    "user-agent",
+                    format!("screenly-cli {}", env!("CARGO_PKG_VERSION")),
+                )
+                .json_body(json!({
+                    "app_id": "01H2QZ6Z8WXWNDC0KQ198XCZEW",
+                    "entrypoint": "entrypoint.html",
+                    "user_version": "1",
+                    "description": "asdf",
+                    "icon": "asdf",
+                    "author": "asdf",
+                    "homepage_url": "asdfasdf",
+                    "file_tree": {}
+                }));
+            then.status(201).json_body(json!([{"revision": 8}]));
+        });
+
+        let temp_dir = tempdir().unwrap();
+        let temp_path = temp_dir.path().join("screenly.yml");
+        let manifest_path = temp_path.as_path();
+        EdgeAppManifest::save_to_file(&manifest, manifest_path).unwrap();
+
+        let config = Config::new(mock_server.base_url());
+        let authentication = Authentication::new_with_config(config, "token");
+        let edge_app_command = EdgeAppCommand::new(authentication);
+
+        let file_tree = HashMap::from([]);
+        assert!(edge_app_command
+            .create_version(&manifest, file_tree)
+            .is_ok());
+
+        create_version_mock.assert();
+    }
+
+    #[test]
+    fn test_upload_without_app_id_should_fail() {
+        let mock_server = MockServer::start();
+
+        let manifest = EdgeAppManifest {
+            app_id: None,
+            user_version: "1".to_string(),
+            description: "asdf".to_string(),
+            icon: "asdf".to_string(),
+            author: "asdf".to_string(),
+            homepage_url: "asdfasdf".to_string(),
             settings: vec![
                 Setting {
                     type_: "string".to_string(),
@@ -2614,48 +2659,5 @@
             result.unwrap_err().to_string(),
             "App id is required. Either in manifest or with --app-id."
         );
-=======
-            settings: vec![],
-        };
-
-        let mock_server = MockServer::start();
-
-        let create_version_mock = mock_server.mock(|when, then| {
-            when.method(POST)
-                .path("/v4/edge-apps/versions")
-                .header("Authorization", "Token token")
-                .header(
-                    "user-agent",
-                    format!("screenly-cli {}", env!("CARGO_PKG_VERSION")),
-                )
-                .json_body(json!({
-                    "app_id": "01H2QZ6Z8WXWNDC0KQ198XCZEW",
-                    "entrypoint": "entrypoint.html",
-                    "user_version": "1",
-                    "description": "asdf",
-                    "icon": "asdf",
-                    "author": "asdf",
-                    "homepage_url": "asdfasdf",
-                    "file_tree": {}
-                }));
-            then.status(201).json_body(json!([{"revision": 8}]));
-        });
-
-        let temp_dir = tempdir().unwrap();
-        let temp_path = temp_dir.path().join("screenly.yml");
-        let manifest_path = temp_path.as_path();
-        EdgeAppManifest::save_to_file(&manifest, manifest_path).unwrap();
-
-        let config = Config::new(mock_server.base_url());
-        let authentication = Authentication::new_with_config(config, "token");
-        let edge_app_command = EdgeAppCommand::new(authentication);
-
-        let file_tree = HashMap::from([]);
-        assert!(edge_app_command
-            .create_version(&manifest, file_tree)
-            .is_ok());
-
-        create_version_mock.assert();
->>>>>>> 7cd49129
     }
 }