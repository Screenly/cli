use crate::authentication::Authentication;
use crate::commands;
use crate::commands::{
    CommandError, EdgeAppManifest, EdgeAppSettings, EdgeAppVersions, EdgeApps, Setting,
};
use indicatif::ProgressBar;
use log::debug;
use std::collections::HashMap;
use std::{str, thread};

use reqwest::header::HeaderMap;
use reqwest::StatusCode;
use serde::{Deserialize, Serialize};
use serde_json::json;
use serde_yaml;
use std::fs;
use std::fs::File;
use std::io::Write;
use std::path::{Path, PathBuf};
use std::sync::{Arc, Mutex};

use rayon::iter::{IntoParallelRefIterator, ParallelIterator};
use std::time::Duration;

use crate::commands::edge_app_utils::{
    collect_paths_for_upload, detect_changed_files, detect_changed_settings,
    ensure_edge_app_has_all_necessary_files, generate_file_tree, FileChanges, SettingChanges,
};

pub struct EdgeAppCommand {
    authentication: Authentication,
}

#[derive(Clone, Debug, Default, PartialEq, Serialize, Deserialize)]
pub struct AssetSignature {
    pub(crate) signature: String,
}

impl EdgeAppCommand {
    pub fn new(authentication: Authentication) -> Self {
        Self { authentication }
    }

    pub fn create(&self, name: &str, path: &Path) -> Result<(), CommandError> {
        let parent_dir_path = path.parent().ok_or(CommandError::FileSystemError(
            "Can not obtain edge app root directory.".to_owned(),
        ))?;
        let index_html_path = parent_dir_path.join("index.html");

        if Path::new(&path).exists() || Path::new(&index_html_path).exists() {
            return Err(CommandError::FileSystemError(format!(
                "The directory {} already contains a screenly.yml or index.html file",
                parent_dir_path.display()
            )));
        }

        let response = commands::post(
            &self.authentication,
            "v4/edge-apps?select=id,name",
            &json!({ "name": name }),
        )?;

        #[derive(Clone, Debug, Default, PartialEq, Serialize, Deserialize)]
        struct EdgeAppCreationResponse {
            #[serde(default)]
            pub id: String,
            #[serde(default)]
            pub name: String,
        }

        let json_response = serde_json::from_value::<Vec<EdgeAppCreationResponse>>(response)?;
        let app_id = json_response[0].id.clone();
        if app_id.is_empty() {
            return Err(CommandError::MissingField);
        }

        let manifest = EdgeAppManifest {
            app_id,
            settings: vec![Setting {
                title: "username".to_string(),
                type_: "text".to_string(),
                default_value: "stranger".to_string(),
                optional: true,
                help_text: "An example of a setting that is used in index.html".to_string(),
            }],
            ..Default::default()
        };

        let yaml = serde_yaml::to_string(&manifest)?;
        let manifest_file = File::create(path)?;
        write!(&manifest_file, "{yaml}")?;

        let index_html_template = include_str!("../../data/index.html");
        let index_html_file = File::create(&index_html_path)?;
        write!(&index_html_file, "{index_html_template}")?;

        Ok(())
    }

    pub fn list(&self) -> Result<EdgeApps, CommandError> {
        Ok(EdgeApps::new(commands::get(
            &self.authentication,
            "v4/edge-apps?select=id,name",
        )?))
    }

    pub fn list_versions(&self, path: &Path) -> Result<EdgeAppVersions, CommandError> {
        let manifest = EdgeAppManifest::new(path)?;
        Ok(EdgeAppVersions::new(commands::get(
            &self.authentication,
            &format!(
                "v4/edge-apps/versions?select=revision,user_version,description,published&app_id=eq.{}",
                manifest.app_id
            ),
        )?))
    }

    pub fn list_settings(
        &self,
        manifest: &EdgeAppManifest,
    ) -> Result<EdgeAppSettings, CommandError> {
        let value = commands::get(
            &self.authentication,
            &format!("v4/assets?select=metadata&id=eq.{}", manifest.root_asset_id,),
        )?;
        let mut settings: Vec<HashMap<String, serde_json::Value>> = serde_json::from_value(value)?;
        let hash_map = settings.get_mut(0).ok_or(CommandError::MissingField)?;

        let metadata = hash_map.get_mut("metadata").ok_or_else(|| {
            eprintln!("Metadata field not found.");
            CommandError::MissingField
        })?;

        let mut app_settings: Vec<HashMap<String, serde_json::Value>> = serde_json::from_value(commands::get(&self.authentication,
                                                                                                             &format!("v4/edge-apps/settings?select=type,default_value,optional,title,help_text&app_id=eq.{}&app_revision=eq.{}&order=title.asc",
                                                                                                                      manifest.app_id,
                                                                                                                      manifest.revision
                                                                                                             ))?)?;

        // Iterate over app settings and add values from metadata
        for setting in app_settings.iter_mut() {
            // Get the title of the setting, return an error if it does not exist
            let title = setting
                .get("title")
                .and_then(|t| t.as_str())
                .ok_or_else(|| {
                    eprintln!("Title field not found in the setting.");
                    CommandError::MissingField
                })?;

            // Get the value from metadata, continue to the next iteration if it does not exist
            let value = match metadata.get(title) {
                Some(v) => v,
                None => continue,
            };

            // Add the value from metadata to the setting
            setting.insert("value".to_string(), value.clone());
        }

        Ok(EdgeAppSettings::new(serde_json::to_value(app_settings)?))
    }

    pub fn set_setting(
        &self,
        manifest: &EdgeAppManifest,
        setting_key: &str,
        setting_value: &str,
    ) -> Result<(), CommandError> {
<<<<<<< HEAD
        let installation_id = self.get_or_create_installation(manifest)?;
=======
        let installation_id = match self.get_installation(manifest) {
            Ok(installation) => {
                debug!("Found installation. No need to install.");
                installation
            }
            Err(_) => {
                debug!("No installation found. Installing...");
                self.install_edge_app(manifest)?
            }
        };
>>>>>>> 709f7c72

        let response = commands::get(
            &self.authentication,
            &format!(
                "v4/edge-apps/settings/values?select=title&installation_id=eq.{}&title=eq.{}",
                installation_id, setting_key,
            ),
        )?;

        #[derive(Clone, Debug, Default, PartialEq, Serialize, Deserialize)]
        struct SettingValue {
            title: String,
        }

        let setting_values = serde_json::from_value::<Vec<SettingValue>>(response)?;
        if setting_values.is_empty() {
            commands::post(
                &self.authentication,
                "v4/edge-apps/settings/values",
                &json!(
                    {
                        "installation_id": installation_id,
                        "title": setting_key,
                        "value": setting_value,
                    }
                ),
            )?;
        } else {
            commands::patch(
                &self.authentication,
                &format!(
                    "v4/edge-apps/settings/values?installation_id=eq.{}&title=eq.{}",
                    installation_id, setting_key,
                ),
                &json!(
                    {
                        "value": setting_value,
                    }
                ),
            )?;
        }

        Ok(())
    }

    pub fn set_secret(
        &self,
        manifest: &EdgeAppManifest,
        secret_key: &str,
        secret_value: &str,
    ) -> Result<(), CommandError> {
        let installation_id = self.get_or_create_installation(manifest)?;

        commands::post(
            &self.authentication,
            "v4/edge-apps/secrets/values",
            &json!(
                {
                    "installation_id": installation_id,
                    "title": secret_key,
                    "value": secret_value,
                }
            ),
        )?;

        Ok(())
    }

    pub fn upload(self, path: &Path) -> Result<(), CommandError> {
        let data = fs::read_to_string(path)?;
        let manifest: EdgeAppManifest = serde_yaml::from_str(&data)?;
        let edge_app_dir = path.parent().ok_or(CommandError::MissingField)?;

        let local_files = collect_paths_for_upload(edge_app_dir)?;
        ensure_edge_app_has_all_necessary_files(&local_files)?;

        let remote_files = self.get_version_asset_signatures(&manifest)?;
        let changed_files = detect_changed_files(&local_files, &remote_files)?;
        debug!("Changed files: {:?}", &changed_files);

        let remote_settings = serde_json::from_value::<Vec<Setting>>(commands::get(
            &self.authentication,
            &format!(
                "v4/edge-apps/settings?select=type,default_value,optional,title,help_text&app_id=eq.{}&order=title.asc",
                manifest.app_id
            ),
        )?)?;

        let changed_settings = detect_changed_settings(&manifest, &remote_settings)?;
        self.upload_changed_settings(&manifest, &changed_settings)?;

        let file_tree = generate_file_tree(&local_files, edge_app_dir);
        let old_file_tree = self.get_file_tree(&manifest);

        let file_tree_changed = match old_file_tree {
            Ok(tree) => file_tree != tree,
            Err(_) => true,
        };

        debug!("File tree changed: {}", file_tree_changed);
        if !self.requires_upload(&changed_files) && !file_tree_changed {
            return Err(CommandError::NoChangesToUpload(
                "No changes detected".to_owned(),
            ));
        }

        // now that we know we have changes, we can create a new version
        let revision =
            self.create_version(&manifest, generate_file_tree(&local_files, edge_app_dir))?;
        debug!("Created new version: {}", revision);
        let manifest = EdgeAppManifest {
            revision,
            ..manifest
        };
        EdgeAppManifest::save_to_file(&manifest, path)?;

        self.upload_changed_files(edge_app_dir, &manifest, &changed_files)?;
        debug!("Files uploaded");

        self.ensure_assets_processing_finished(&manifest)?;
        // now we freeze it by publishing it
        self.publish(&manifest)?;
        debug!("Edge app published.");

        self.get_or_create_installation(&manifest)?;

        Ok(())
    }

    pub fn promote(&self, manifest: &EdgeAppManifest) -> Result<i32, CommandError> {
        let response = commands::post(
            &self.authentication,
            "v4/edge-apps/promote",
            &json!(
            {
                "revision": manifest.revision,
                "app_id": manifest.app_id.clone(),
            }),
        )?;

        let updated_amount = response
            .as_object()
            .and_then(|dict| dict.get("updated"))
            .and_then(|_updated| _updated.as_i64())
            .map(|_updated| _updated as i32);

        if let Some(amount) = updated_amount {
            return Ok(amount);
        }

        Err(CommandError::MissingField)
    }

    fn create_version(
        &self,
        manifest: &EdgeAppManifest,
        file_tree: HashMap<String, String>,
    ) -> Result<u32, CommandError> {
        let json = json!({
           "app_id": manifest.app_id,
           "user_version": manifest.user_version,
           "description": manifest.description,
           "icon": manifest.icon,
           "author": manifest.author,
           "homepage_url": manifest.homepage_url,
           "file_tree": file_tree,
        });

        let response = commands::post(
            &self.authentication,
            "v4/edge-apps/versions?select=revision",
            &json,
        )?;
        if let Some(arr) = response.as_array() {
            if let Some(obj) = arr.get(0) {
                if let Some(revision) = obj["revision"].as_u64() {
                    debug!("New version revision: {}", revision);
                    return Ok(revision as u32);
                }
            }
        }

        Err(CommandError::MissingField)
    }

    fn get_file_tree(
        &self,
        manifest: &EdgeAppManifest,
    ) -> Result<HashMap<String, String>, CommandError> {
        let response = commands::get(
            &self.authentication,
            &format!(
                "v4/edge-apps/versions?select=file_tree&app_id=eq.{}&revision=eq.{}",
                manifest.app_id, manifest.revision
            ),
        )?;

        #[derive(Clone, Debug, Default, PartialEq, Deserialize)]
        struct FileTree {
            file_tree: HashMap<String, String>,
        }

        let file_tree = serde_json::from_value::<Vec<FileTree>>(response)?;
        if file_tree.is_empty() {
            return Ok(HashMap::new());
        }

        Ok(file_tree[0].file_tree.clone())
    }

    fn requires_upload(&self, changed_files: &FileChanges) -> bool {
        changed_files.has_changes()
    }

    fn get_version_asset_signatures(
        &self,
        manifest: &EdgeAppManifest,
    ) -> Result<Vec<AssetSignature>, CommandError> {
        Ok(serde_json::from_value(commands::get(
            &self.authentication,
            &format!(
                "v4/assets?select=signature&app_id=eq.{}&app_revision=eq.{}&type=eq.edge-app-file",
                manifest.app_id, manifest.revision
            ),
        )?)?)
    }

    fn ensure_assets_processing_finished(
        &self,
        manifest: &EdgeAppManifest,
    ) -> Result<(), CommandError> {
        const SLEEP_TIME: u64 = 2;
        const MAX_WAIT_TIME: u64 = 20; // 20 seconds
        let mut total_duration = 0;

        loop {
            // TODO: we are not handling possible errors in asset processing here.
            // Which are unlikely to happen, because we upload assets as they are, but still
            if total_duration > MAX_WAIT_TIME {
                return Err(CommandError::AssetProcessingTimeout);
            }

            let value = commands::get(
                &self.authentication,
                &format!(
                    "v4/assets?select=status&app_id=eq.{}&app_revision=eq.{}&status=neq.finished&limit=1",
                    manifest.app_id, manifest.revision
                ),
            )?;
            debug!("ensure_assets_processing_finished: {:?}", &value);

            if let Some(array) = value.as_array() {
                if array.is_empty() {
                    break;
                }
            }
            thread::sleep(Duration::from_secs(SLEEP_TIME));
            total_duration += SLEEP_TIME;
        }
        Ok(())
    }

    fn get_or_create_installation(
        &self,
        manifest: &EdgeAppManifest,
    ) -> Result<String, CommandError> {
        let installation_id = match self.get_installation(manifest) {
            Ok(installation) => {
                debug!("Found installation. No need to install.");
                installation
            }
            Err(_) => {
                debug!("No installation found. Installing...");
                self.install_edge_app(manifest)?
            }
        };

        Ok(installation_id)
    }

    fn get_installation(&self, manifest: &EdgeAppManifest) -> Result<String, CommandError> {
        let v = commands::get(
            &self.authentication,
            &format!(
                "v4/edge-apps/installations?select=id&app_id=eq.{}&name=eq.Edge app cli installation",
                manifest.app_id
            ),
        )?;

        #[derive(Clone, Debug, Default, PartialEq, Serialize, Deserialize)]
        struct Installation {
            id: String,
        }

        let installation = serde_json::from_value::<Vec<Installation>>(v)?;
        if installation.is_empty() {
            return Err(CommandError::MissingField);
        }

        Ok(installation[0].id.clone())
    }

    fn upload_changed_settings(
        &self,
        manifest: &EdgeAppManifest,
        changed_settings: &SettingChanges,
    ) -> Result<(), CommandError> {
        for setting in &changed_settings.creates {
            self.create_setting(manifest, setting)?;
        }
        for setting in &changed_settings.updates {
            self.update_setting(manifest, setting)?;
        }
        Ok(())
    }

    fn upload_changed_files(
        &self,
        edge_app_dir: &Path,
        manifest: &EdgeAppManifest,
        changed_files: &FileChanges,
    ) -> Result<(), CommandError> {
        debug!("Changed files: {:#?}", changed_files);

        if !changed_files.copies.is_empty() {
            self.copy_edge_app_assets(manifest, &changed_files.copies)?;
        }

        debug!("Uploading edge app assets");

        let file_paths: Vec<PathBuf> = changed_files
            .uploads
            .iter()
            .map(|file| edge_app_dir.join(&file.path))
            .collect();

        self.upload_edge_app_assets(manifest, &file_paths)?;

        Ok(())
    }

    fn create_setting(
        &self,
        manifest: &EdgeAppManifest,
        setting: &Setting,
    ) -> Result<(), CommandError> {
        let value = serde_json::to_value(setting)?;
        let mut payload = serde_json::from_value::<HashMap<String, serde_json::Value>>(value)?;
        payload.insert("app_id".to_owned(), json!(manifest.app_id));

        debug!("Creating setting: {:?}", &payload);

        let response = commands::post(&self.authentication, "v4/edge-apps/settings", &payload);
        if response.is_err() {
            let c = commands::get(
                &self.authentication,
                &format!("v4/edge-apps/settings?app_id=eq.{}", manifest.app_id),
            )?;
            debug!("Existing settings: {:?}", c);
            return Err(CommandError::NoChangesToUpload("".to_owned()));
        }

        Ok(())
    }

    fn update_setting(
        &self,
        manifest: &EdgeAppManifest,
        setting: &Setting,
    ) -> Result<(), CommandError> {
        let value = serde_json::to_value(setting)?;
        let payload = serde_json::from_value::<HashMap<String, serde_json::Value>>(value)?;

        debug!("Updating setting: {:?}", &payload);

        let response = commands::patch(
            &self.authentication,
            &format!(
                "v4/edge-apps/settings?app_id=eq.{id}&title=eq.{title}",
                id = manifest.app_id,
                title = setting.title
            ),
            &payload,
        );

        if response.is_err() {
            debug!("Failed to update setting: {}", setting.title);
            return response;
        }

        Ok(())
    }

    fn copy_edge_app_assets(
        &self,
        manifest: &EdgeAppManifest,
        asset_signatures: &[String],
    ) -> Result<(), CommandError> {
        let mut headers = HeaderMap::new();
        headers.insert("Prefer", "return=representation".parse()?);
        let payload = json!({
            "app_id": manifest.app_id,
            "revision": manifest.revision,
            "signatures": asset_signatures,
        });

        let _response = commands::post(&self.authentication, "v4/edge-apps/copy-assets", &payload)?;
        Ok(())
    }

    fn upload_edge_app_assets(
        &self,
        manifest: &EdgeAppManifest,
        paths: &[PathBuf],
    ) -> Result<(), CommandError> {
        let pb = ProgressBar::new(paths.len() as u64);
        pb.set_message("Files uploaded:");
        let shared_pb = Arc::new(Mutex::new(pb));

        paths.par_iter().try_for_each(|path| {
            let result = self.upload_single_asset(manifest, path, &shared_pb);
            if result.is_ok() {
                let locked_pb = shared_pb.lock().unwrap();
                locked_pb.inc(1);
            }
            result
        })
    }

    fn upload_single_asset(
        &self,
        manifest: &EdgeAppManifest,
        path: &Path,
        _pb: &Arc<Mutex<ProgressBar>>,
    ) -> Result<(), CommandError> {
        let url = format!("{}/v4/assets", &self.authentication.config.url);

        let mut headers = HeaderMap::new();
        headers.insert("Prefer", "return=representation".parse()?);

        let file = File::open(path)?;
        let part = reqwest::blocking::multipart::Part::reader(file).file_name("file");

        debug!("Uploading file: {:?}", path);
        let form = reqwest::blocking::multipart::Form::new()
            .text(
                "title",
                path.file_name()
                    .ok_or(CommandError::FileSystemError(
                        "Can't obtain file name".to_owned(),
                    ))?
                    .to_string_lossy()
                    .to_string(),
            )
            .text("app_id", manifest.app_id.clone())
            .text("app_revision", manifest.revision.to_string())
            .part("file", part);

        let response = self
            .authentication
            .build_client()?
            .post(url)
            .multipart(form)
            .headers(headers)
            .send()?;

        let status = response.status();
        if status != StatusCode::CREATED {
            debug!("Response: {:?}", &response.text());
            return Err(CommandError::WrongResponseStatus(status.as_u16()));
        }

        Ok(())
    }

    fn install_edge_app(&self, manifest: &EdgeAppManifest) -> Result<String, CommandError> {
        let payload = json!({
            "app_id": manifest.app_id,
            "name": "Edge app cli installation",
        });

        let response = commands::post(
            &self.authentication,
            "v4/edge-apps/installations?select=id",
            &payload,
        )?;

        #[derive(Clone, Debug, Default, PartialEq, Serialize, Deserialize)]
        struct Installation {
            id: String,
        }

        let installation = serde_json::from_value::<Vec<Installation>>(response)?;
        if installation.is_empty() {
            return Err(CommandError::MissingField);
        }

        Ok(installation[0].id.clone())
    }

    fn publish(&self, manifest: &EdgeAppManifest) -> Result<(), CommandError> {
        commands::patch(
            &self.authentication,
            &format!(
                "v4/edge-apps/versions?app_id=eq.{}&revision=eq.{}",
                manifest.app_id, manifest.revision
            ),
            &json!({"published": true}),
        )?;

        Ok(())
    }
}

#[cfg(test)]
mod tests {
    use super::*;
    use crate::authentication::Config;

    use httpmock::Method::{GET, PATCH, POST};
    use httpmock::MockServer;

    use tempdir::TempDir;

    #[test]
    fn test_edge_app_create_should_create_app_and_required_files() {
        let tmp_dir = TempDir::new("test").unwrap();

        let mock_server = MockServer::start();
        let post_mock = mock_server.mock(|when, then| {
            when.method(POST)
                .path("/v4/edge-apps")
                .header("Authorization", "Token token")
                .json_body(json!({
                    "name": "Best app ever"
                }));
            then.status(201)
                .json_body(json!([{"id": "test-id", "name": "Best app ever"}]));
        });

        let config = Config::new(mock_server.base_url());
        let authentication = Authentication::new_with_config(config, "token");
        let command = EdgeAppCommand::new(authentication);

        let result = command.create(
            "Best app ever",
            tmp_dir.path().join("screenly.yml").as_path(),
        );

        post_mock.assert();

        assert!(tmp_dir.path().join("screenly.yml").exists());
        assert!(tmp_dir.path().join("index.html").exists());

        let data = fs::read_to_string(tmp_dir.path().join("screenly.yml")).unwrap();
        let manifest: EdgeAppManifest = serde_yaml::from_str(&data).unwrap();
        assert_eq!(manifest.app_id, "test-id");
        assert_eq!(
            manifest.settings,
            vec![Setting {
                title: "username".to_string(),
                type_: "text".to_string(),
                default_value: "stranger".to_string(),
                optional: true,
                help_text: "An example of a setting that is used in index.html".to_string()
            }]
        );

        let data_index_html = fs::read_to_string(tmp_dir.path().join("index.html")).unwrap();
        assert_eq!(data_index_html, include_str!("../../data/index.html"));

        assert!(result.is_ok());
    }

    #[test]
    fn test_edge_app_create_when_manifest_or_index_html_exist_should_return_error() {
        let command = EdgeAppCommand::new(Authentication::new_with_config(
            Config::new("http://localhost".to_string()),
            "token",
        ));

        let tmp_dir = TempDir::new("test").unwrap();
        File::create(tmp_dir.path().join("screenly.yml")).unwrap();

        let result = command.create(
            "Best app ever",
            tmp_dir.path().join("screenly.yml").as_path(),
        );

        assert!(result.is_err());
        assert!(result
            .unwrap_err()
            .to_string()
            .contains("already contains a screenly.yml or index.html file"));

        fs::remove_file(tmp_dir.path().join("screenly.yml")).unwrap();

        File::create(tmp_dir.path().join("index.html")).unwrap();

        let result = command.create(
            "Best app ever",
            tmp_dir.path().join("screenly.yml").as_path(),
        );

        assert!(result.is_err());
        assert!(result
            .unwrap_err()
            .to_string()
            .contains("already contains a screenly.yml or index.html file"));
    }

    #[test]
    fn test_list_edge_apps_should_send_correct_request() {
        let mock_server = MockServer::start();
        let edge_apps_mock = mock_server.mock(|when, then| {
            when.method(GET)
                .path("/v4/edge-apps")
                .header("Authorization", "Token token")
                .header(
                    "user-agent",
                    format!("screenly-cli {}", env!("CARGO_PKG_VERSION")),
                );
            then.status(200).json_body(json!([]));
        });

        let config = Config::new(mock_server.base_url());
        let authentication = Authentication::new_with_config(config, "token");
        let command = EdgeAppCommand::new(authentication);
        let result = command.list();
        edge_apps_mock.assert();
        assert!(result.is_ok());
    }

    #[test]
    fn test_list_versions_should_send_correct_request() {
        let mock_server = MockServer::start();
        let edge_apps_mock = mock_server.mock(|when, then| {
            when.method(GET)
                .path("/v4/edge-apps/versions")
                .header("Authorization", "Token token")
                .header(
                    "user-agent",
                    format!("screenly-cli {}", env!("CARGO_PKG_VERSION")),
                );
            then.status(200).json_body(json!([]));
        });

        let config = Config::new(mock_server.base_url());
        let authentication = Authentication::new_with_config(config, "token");
        let command = EdgeAppCommand::new(authentication);
        let manifest = EdgeAppManifest {
            app_id: "01H2QZ6Z8WXWNDC0KQ198XCZEW".to_string(),
            root_asset_id: "".to_string(),
            user_version: "1".to_string(),
            revision: 7,
            description: "asdf".to_string(),
            icon: "asdf".to_string(),
            author: "asdf".to_string(),
            homepage_url: "asdfasdf".to_string(),
            settings: vec![],
        };

        let tmp_dir = TempDir::new("test").unwrap();
        EdgeAppManifest::save_to_file(&manifest, tmp_dir.path().join("screenly.yml").as_path())
            .unwrap();
        let result = command.list_versions(tmp_dir.path().join("screenly.yml").as_path());
        edge_apps_mock.assert();
        assert!(result.is_ok());
    }

    #[test]
    fn test_list_settings_should_send_correct_request() {
        let mock_server = MockServer::start();

        let asset_mock = mock_server.mock(|when, then| {
            when.method(GET)
                .path("/v4/assets")
                .header("Authorization", "Token token")
                .header(
                    "user-agent",
                    format!("screenly-cli {}", env!("CARGO_PKG_VERSION")),
                )
                .query_param("select", "metadata")
                .query_param("id", "eq.1");
            then.status(200).json_body(json!([{"metadata": {}}]));
        });

        let edge_apps_mock = mock_server.mock(|when, then| {
            when.method(GET)
                .path("/v4/edge-apps/settings")
                .header("Authorization", "Token token")
                .header(
                    "user-agent",
                    format!("screenly-cli {}", env!("CARGO_PKG_VERSION")),
                )
                .query_param("select", "type,default_value,optional,title,help_text")
                .query_param("app_id", "eq.01H2QZ6Z8WXWNDC0KQ198XCZEW")
                .query_param("app_revision", "eq.7")
                .query_param("order", "title.asc");

            then.status(200).json_body(json!([]));
        });

        let config = Config::new(mock_server.base_url());
        let authentication = Authentication::new_with_config(config, "token");
        let command = EdgeAppCommand::new(authentication);
        let manifest = EdgeAppManifest {
            app_id: "01H2QZ6Z8WXWNDC0KQ198XCZEW".to_string(),
            root_asset_id: "1".to_string(),
            user_version: "1".to_string(),
            revision: 7,
            description: "asdf".to_string(),
            icon: "asdf".to_string(),
            author: "asdf".to_string(),
            homepage_url: "asdfasdf".to_string(),
            settings: vec![],
        };

        let result = command.list_settings(&manifest);
        asset_mock.assert();
        edge_apps_mock.assert();
        assert!(result.is_ok());
    }

    #[test]
    fn test_set_setting_should_send_correct_request() {
        let mock_server = MockServer::start();

        let installation_mock = mock_server.mock(|when, then| {
            when.method(GET)
                .path("/v4/edge-apps/installations")
                .header("Authorization", "Token token")
                .header(
                    "user-agent",
                    format!("screenly-cli {}", env!("CARGO_PKG_VERSION")),
                )
                .query_param("select", "id")
                .query_param("app_id", "eq.01H2QZ6Z8WXWNDC0KQ198XCZEW")
                .query_param("name", "eq.Edge app cli installation");

            then.status(200).json_body(json!([]));
        });

        let installation_mock_create = mock_server.mock(|when, then| {
            when.method(POST)
                .path("/v4/edge-apps/installations")
                .header("Authorization", "Token token")
                .header(
                    "user-agent",
                    format!("screenly-cli {}", env!("CARGO_PKG_VERSION")),
                )
                .query_param("select", "id")
                .json_body(json!({
                    "app_id": "01H2QZ6Z8WXWNDC0KQ198XCZEW",
                    "name": "Edge app cli installation",
                }));

            then.status(201).json_body(json!([
                {
                    "id": "01H2QZ6Z8WXWNDC0KQ198XCZEB",
                }
            ]));
        });

        // "v4/edge-apps/settings/values?select=title&installation_id=eq.{}&title=eq.{}"
        let setting_values_mock_get = mock_server.mock(|when, then| {
            when.method(GET)
                .path("/v4/edge-apps/settings/values")
                .header("Authorization", "Token token")
                .header(
                    "user-agent",
                    format!("screenly-cli {}", env!("CARGO_PKG_VERSION")),
                )
                .query_param("title", "eq.best_setting")
                .query_param("select", "title")
                .query_param("installation_id", "eq.01H2QZ6Z8WXWNDC0KQ198XCZEB");
            then.status(200).json_body(json!([]));
        });

        let setting_values_mock_post = mock_server.mock(|when, then| {
            when.method(POST)
                .path("/v4/edge-apps/settings/values")
                .header("Authorization", "Token token")
                .header(
                    "user-agent",
                    format!("screenly-cli {}", env!("CARGO_PKG_VERSION")),
                )
                .json_body(json!(
                    {
                        "title": "best_setting",
                        "value": "best_value",
                        "installation_id": "01H2QZ6Z8WXWNDC0KQ198XCZEB"
                    }
                ));
            then.status(204).json_body(json!({}));
        });

        let config = Config::new(mock_server.base_url());
        let authentication = Authentication::new_with_config(config, "token");
        let command = EdgeAppCommand::new(authentication);
        let manifest = EdgeAppManifest {
            app_id: "01H2QZ6Z8WXWNDC0KQ198XCZEW".to_string(),
            root_asset_id: "test-id".to_string(),
            user_version: "1".to_string(),
            revision: 7,
            description: "asdf".to_string(),
            icon: "asdf".to_string(),
            author: "asdf".to_string(),
            homepage_url: "asdfasdf".to_string(),
            settings: vec![],
        };

        let result = command.set_setting(&manifest, "best_setting", "best_value");
        installation_mock.assert();
        installation_mock_create.assert();
        setting_values_mock_get.assert();
        setting_values_mock_post.assert();
        assert!(result.is_ok());
    }

    #[test]
    fn test_set_setting_when_setting_value_exists_should_send_correct_update_request() {
        let mock_server = MockServer::start();

        let installation_mock = mock_server.mock(|when, then| {
            when.method(GET)
                .path("/v4/edge-apps/installations")
                .header("Authorization", "Token token")
                .header(
                    "user-agent",
                    format!("screenly-cli {}", env!("CARGO_PKG_VERSION")),
                )
                .query_param("select", "id")
                .query_param("app_id", "eq.01H2QZ6Z8WXWNDC0KQ198XCZEW")
                .query_param("name", "eq.Edge app cli installation");

            then.status(200).json_body(json!([
                {
                    "id": "01H2QZ6Z8WXWNDC0KQ198XCZEB",
                }
            ]));
        });

        // "v4/edge-apps/settings/values?select=title&installation_id=eq.{}&title=eq.{}"
        let setting_values_mock_get = mock_server.mock(|when, then| {
            when.method(GET)
                .path("/v4/edge-apps/settings/values")
                .header("Authorization", "Token token")
                .header(
                    "user-agent",
                    format!("screenly-cli {}", env!("CARGO_PKG_VERSION")),
                )
                .query_param("title", "eq.best_setting")
                .query_param("select", "title")
                .query_param("installation_id", "eq.01H2QZ6Z8WXWNDC0KQ198XCZEB");
            then.status(200).json_body(json!([
                {
                    "title": "best_setting",
                    "value": "best_value",
                }
            ]));
        });

        let setting_values_mock_patch = mock_server.mock(|when, then| {
            when.method(PATCH)
                .path("/v4/edge-apps/settings/values")
                .header("Authorization", "Token token")
                .header(
                    "user-agent",
                    format!("screenly-cli {}", env!("CARGO_PKG_VERSION")),
                )
                .query_param("title", "eq.best_setting")
                .query_param("installation_id", "eq.01H2QZ6Z8WXWNDC0KQ198XCZEB")
                .json_body(json!(
                    {
                        "value": "best_value1",
                    }
                ));
            then.status(200).json_body(json!({}));
        });

        let config = Config::new(mock_server.base_url());
        let authentication = Authentication::new_with_config(config, "token");
        let command = EdgeAppCommand::new(authentication);
        let manifest = EdgeAppManifest {
            app_id: "01H2QZ6Z8WXWNDC0KQ198XCZEW".to_string(),
            root_asset_id: "test-id".to_string(),
            user_version: "1".to_string(),
            revision: 7,
            description: "asdf".to_string(),
            icon: "asdf".to_string(),
            author: "asdf".to_string(),
            homepage_url: "asdfasdf".to_string(),
            settings: vec![],
        };

        let result = command.set_setting(&manifest, "best_setting", "best_value1");
        installation_mock.assert();
        setting_values_mock_get.assert();
        setting_values_mock_patch.assert();
        assert!(result.is_ok());
    }

    #[test]
    fn test_set_secrets_should_send_correct_request() {
        let mock_server = MockServer::start();

        let installation_mock = mock_server.mock(|when, then| {
            when.method(GET)
                .path("/v4/edge-apps/installations")
                .header("Authorization", "Token token")
                .header(
                    "user-agent",
                    format!("screenly-cli {}", env!("CARGO_PKG_VERSION")),
                )
                .query_param("select", "id")
                .query_param("app_id", "eq.01H2QZ6Z8WXWNDC0KQ198XCZEW")
                .query_param("name", "eq.Edge app cli installation");

            then.status(200).json_body(json!([]));
        });

        let installation_mock_create = mock_server.mock(|when, then| {
            when.method(POST)
                .path("/v4/edge-apps/installations")
                .header("Authorization", "Token token")
                .header(
                    "user-agent",
                    format!("screenly-cli {}", env!("CARGO_PKG_VERSION")),
                )
                .query_param("select", "id")
                .json_body(json!({
                    "app_id": "01H2QZ6Z8WXWNDC0KQ198XCZEW",
                    "name": "Edge app cli installation",
                }));

            then.status(201).json_body(json!([
                {
                    "id": "01H2QZ6Z8WXWNDC0KQ198XCZEB",
                }
            ]));
        });

        // "v4/edge-apps/secrets/values"

        let secrets_values_mock_post = mock_server.mock(|when, then| {
            when.method(POST)
                .path("/v4/edge-apps/secrets/values")
                .header("Authorization", "Token token")
                .header(
                    "user-agent",
                    format!("screenly-cli {}", env!("CARGO_PKG_VERSION")),
                )
                .json_body(json!(
                    {
                        "title": "best_secret_setting",
                        "value": "best_secret_value",
                        "installation_id": "01H2QZ6Z8WXWNDC0KQ198XCZEB"
                    }
                ));
            then.status(204).json_body(json!({}));
        });

        let config = Config::new(mock_server.base_url());
        let authentication = Authentication::new_with_config(config, "token");
        let command = EdgeAppCommand::new(authentication);
        let manifest = EdgeAppManifest {
            app_id: "01H2QZ6Z8WXWNDC0KQ198XCZEW".to_string(),
            root_asset_id: "test-id".to_string(),
            user_version: "1".to_string(),
            revision: 7,
            description: "asdf".to_string(),
            icon: "asdf".to_string(),
            author: "asdf".to_string(),
            homepage_url: "asdfasdf".to_string(),
            settings: vec![],
        };

        let result = command.set_secret(&manifest, "best_secret_setting", "best_secret_value");
        installation_mock.assert();
        installation_mock_create.assert();
        secrets_values_mock_post.assert();
        debug!("result: {:?}", result);
        assert!(result.is_ok());
    }

    #[test]
    fn test_upload_should_send_correct_requests() {
        let manifest = EdgeAppManifest {
            app_id: "01H2QZ6Z8WXWNDC0KQ198XCZEW".to_string(),
            root_asset_id: "".to_string(),
            user_version: "1".to_string(),
            revision: 7,
            description: "asdf".to_string(),
            icon: "asdf".to_string(),
            author: "asdf".to_string(),
            homepage_url: "asdfasdf".to_string(),
            settings: vec![
                Setting {
                    type_: "text".to_string(),
                    title: "asetting".to_string(),
                    optional: false,
                    default_value: "".to_string(),
                    help_text: "".to_string(),
                },
                Setting {
                    type_: "text".to_string(),
                    title: "nsetting".to_string(),
                    optional: false,
                    default_value: "".to_string(),
                    help_text: "".to_string(),
                },
            ],
        };

        let mock_server = MockServer::start();
        // "v4/assets?select=signature&app_id=eq.{}&app_revision=eq.{}&type=eq.edge-app-file",
        let assets_mock = mock_server.mock(|when, then| {
            when.method(GET)
                .path("/v4/assets")
                .header("Authorization", "Token token")
                .header(
                    "user-agent",
                    format!("screenly-cli {}", env!("CARGO_PKG_VERSION")),
                )
                .query_param("select", "signature")
                .query_param("app_id", "eq.01H2QZ6Z8WXWNDC0KQ198XCZEW")
                .query_param("app_revision", "eq.7")
                .query_param("type", "eq.edge-app-file");
            then.status(200).json_body(json!([{"signature": "sig"}]));
        });

        // v4/edge-apps/versions?select=file_tree&app_id=eq.{}&revision=eq.{}
        let file_tree_from_version_mock = mock_server.mock(|when, then| {
            when.method(GET)
                .path("/v4/edge-apps/versions")
                .header("Authorization", "Token token")
                .header(
                    "user-agent",
                    format!("screenly-cli {}", env!("CARGO_PKG_VERSION")),
                )
                .query_param("app_id", "eq.01H2QZ6Z8WXWNDC0KQ198XCZEW")
                .query_param("revision", "eq.7")
                .query_param("select", "file_tree");
            then.status(200).json_body(json!([{"index.html": "sig"}]));
        });

        //  v4/edge-apps/settings?select=type,default_value,optional,title,help_text&app_id=eq.{}&order=title.asc
        let settings_mock = mock_server.mock(|when, then| {
            when.method(GET)
                .path("/v4/edge-apps/settings")
                .header("Authorization", "Token token")
                .header(
                    "user-agent",
                    format!("screenly-cli {}", env!("CARGO_PKG_VERSION")),
                )
                .query_param("app_id", "eq.01H2QZ6Z8WXWNDC0KQ198XCZEW")
                .query_param("select", "type,default_value,optional,title,help_text")
                .query_param("order", "title.asc");
            then.status(200).json_body(json!([{
                "type": "text".to_string(),
                "default_value": "5".to_string(),
                "title": "nsetting".to_string(),
                "optional": true,
                "help_text": "For how long to display the map overlay every time the rover has moved to a new position.".to_string(),
            }]));
        });

        let create_version_mock = mock_server.mock(|when, then| {
            when.method(POST)
                .path("/v4/edge-apps/versions")
                .header("Authorization", "Token token")
                .header(
                    "user-agent",
                    format!("screenly-cli {}", env!("CARGO_PKG_VERSION")),
                );
            then.status(201).json_body(json!([{"revision": 8}]));
        });

        //  v4/edge-apps/settings?app_id=eq.{}
        let settings_mock_create = mock_server.mock(|when, then| {
            when.method(POST)
                .path("/v4/edge-apps/settings")
                .header("Authorization", "Token token")
                .header(
                    "user-agent",
                    format!("screenly-cli {}", env!("CARGO_PKG_VERSION")),
                )
                .json_body(json!({
                    "app_id": "01H2QZ6Z8WXWNDC0KQ198XCZEW",
                    "type": "text",
                    "default_value": "",
                    "title": "asetting",
                    "optional": false,
                    "help_text": "",
                }));
            then.status(201).json_body(json!(
            [{
                "app_id": "01H2QZ6Z8WXWNDC0KQ198XCZEW",
                "type": "text",
                "default_value": "",
                "title": "asetting",
                "optional": false,
                "help_text": "",
            }]));
        });

        let settings_mock_patch = mock_server.mock(|when, then| {
            when.method(PATCH)
                .path("/v4/edge-apps/settings")
                .header("Authorization", "Token token")
                .header(
                    "user-agent",
                    format!("screenly-cli {}", env!("CARGO_PKG_VERSION")),
                )
                .query_param("app_id", "eq.01H2QZ6Z8WXWNDC0KQ198XCZEW")
                .query_param("title", "eq.nsetting")
                .json_body(json!({
                    "type": "text",
                    "default_value": "",
                    "title": "nsetting",
                    "optional": false,
                    "help_text": "",
                }));
            then.status(200).json_body(json!(
            [{
                "app_id": "01H2QZ6Z8WXWNDC0KQ198XCZEW",
                "type": "text",
                "default_value": "",
                "title": "nsetting",
                "optional": false,
                "help_text": "",
            }]));
        });

        let upload_assets_mock = mock_server.mock(|when, then| {
            when.method(POST).path("/v4/assets");
            then.status(201).body("");
        });
        // "v4/assets?select=status&app_id=eq.{}&app_revision=eq.{}&status=neq.finished&limit=1",
        let finished_processing_mock = mock_server.mock(|when, then| {
            when.method(GET)
                .path("/v4/assets")
                .query_param("select", "status")
                .query_param("app_id", "eq.01H2QZ6Z8WXWNDC0KQ198XCZEW")
                .query_param("app_revision", "eq.8")
                .query_param("status", "neq.finished")
                .query_param("limit", "1");
            then.status(200).json_body(json!([]));
        });

        //   "v4/edge-apps/versions?app_id=eq.{}&revision=eq.{}",
        let publish_mock = mock_server.mock(|when, then| {
            when.method(PATCH)
                .path("/v4/edge-apps/versions")
                .header("Authorization", "Token token")
                .header(
                    "user-agent",
                    format!("screenly-cli {}", env!("CARGO_PKG_VERSION")),
                )
                .query_param("app_id", "eq.01H2QZ6Z8WXWNDC0KQ198XCZEW")
                .query_param("revision", "eq.8")
                .json_body(json!({"published": true }));
            then.status(200);
        });

        // get root edge app asset
        //   "v4/assets?select=id&app_id=eq.{}&app_revision=eq.{}&type=eq.edge-app",
        let installation_mock = mock_server.mock(|when, then| {
            when.method(GET)
                .path("/v4/edge-apps/installations")
                .header("Authorization", "Token token")
                .header(
                    "user-agent",
                    format!("screenly-cli {}", env!("CARGO_PKG_VERSION")),
                )
                .query_param("select", "id")
                .query_param("app_id", "eq.01H2QZ6Z8WXWNDC0KQ198XCZEW")
                .query_param("name", "eq.Edge app cli installation");

            then.status(200).json_body(json!([]));
        });

        let installation_mock_create = mock_server.mock(|when, then| {
            when.method(POST)
                .path("/v4/edge-apps/installations")
                .header("Authorization", "Token token")
                .header(
                    "user-agent",
                    format!("screenly-cli {}", env!("CARGO_PKG_VERSION")),
                )
                .query_param("select", "id")
                .json_body(json!({
                    "app_id": "01H2QZ6Z8WXWNDC0KQ198XCZEW",
                    "name": "Edge app cli installation",
                }));

            then.status(201).json_body(json!([
                {
                    "id": "01H2QZ6Z8WXWNDC0KQ198XCZEB",
                }
            ]));
        });

        let temp_dir = TempDir::new("test").unwrap();
        EdgeAppManifest::save_to_file(&manifest, temp_dir.path().join("screenly.yml").as_path())
            .unwrap();
        let mut file = File::create(temp_dir.path().join("index.html")).unwrap();
        write!(file, "test").unwrap();

        EdgeAppManifest::save_to_file(&manifest, temp_dir.path().join("screenly.yml").as_path())
            .unwrap();
        let config = Config::new(mock_server.base_url());
        let authentication = Authentication::new_with_config(config, "token");
        let command = EdgeAppCommand::new(authentication);
        let result = command.upload(temp_dir.path().join("screenly.yml").as_path());

        assets_mock.assert();
        file_tree_from_version_mock.assert();
        settings_mock.assert();
        create_version_mock.assert();
        settings_mock_create.assert();
        settings_mock_patch.assert();
        upload_assets_mock.assert();
        finished_processing_mock.assert();
        publish_mock.assert();
        installation_mock.assert();
        installation_mock_create.assert();

        assert!(result.is_ok());
    }

    #[test]
    fn test_promote_should_send_correct_request() {
        let mock_server = MockServer::start();
        let edge_apps_mock = mock_server.mock(|when, then| {
            when.method(POST)
                .path("/v4/edge-apps/promote")
                .header("Authorization", "Token token")
                .header(
                    "user-agent",
                    format!("screenly-cli {}", env!("CARGO_PKG_VERSION")),
                )
                .json_body(json!({
                    "app_id": "01H2QZ6Z8WXWNDC0KQ198XCZEW",
                    "revision": 7,
                }));
            then.status(201).json_body(json!({"updated": 2}));
        });

        let config = Config::new(mock_server.base_url());
        let authentication = Authentication::new_with_config(config, "token");
        let command = EdgeAppCommand::new(authentication);
        let manifest = EdgeAppManifest {
            app_id: "01H2QZ6Z8WXWNDC0KQ198XCZEW".to_string(),
            root_asset_id: "".to_string(),
            user_version: "1".to_string(),
            revision: 7,
            description: "asdf".to_string(),
            icon: "asdf".to_string(),
            author: "asdf".to_string(),
            homepage_url: "asdfasdf".to_string(),
            settings: vec![],
        };

        let result = command.promote(&manifest);
        edge_apps_mock.assert();

        assert!(&result.is_ok());
        assert_eq!(&result.unwrap(), &2);
    }
}<|MERGE_RESOLUTION|>--- conflicted
+++ resolved
@@ -167,20 +167,7 @@
         setting_key: &str,
         setting_value: &str,
     ) -> Result<(), CommandError> {
-<<<<<<< HEAD
         let installation_id = self.get_or_create_installation(manifest)?;
-=======
-        let installation_id = match self.get_installation(manifest) {
-            Ok(installation) => {
-                debug!("Found installation. No need to install.");
-                installation
-            }
-            Err(_) => {
-                debug!("No installation found. Installing...");
-                self.install_edge_app(manifest)?
-            }
-        };
->>>>>>> 709f7c72
 
         let response = commands::get(
             &self.authentication,
