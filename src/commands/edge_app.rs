--- conflicted
+++ resolved
@@ -252,46 +252,6 @@
         Ok(())
     }
 
-    pub fn set_setting(
-        &self,
-        manifest: &EdgeAppManifest,
-        setting_key: &str,
-        setting_value: &str,
-    ) -> Result<(), CommandError> {
-        if manifest.root_asset_id.is_empty() {
-            eprintln!("No root asset id found in manifest. Please run `edge-app upload` first.");
-            return Err(CommandError::MissingField);
-        }
-
-        let response = commands::get(
-            &self.authentication,
-            &format!("v4/assets?id=eq.{}&select=metadata", manifest.root_asset_id),
-        )?;
-
-        let mut settings: Vec<HashMap<String, serde_json::Value>> =
-            serde_json::from_value(serde_json::json!(response))?;
-        let hash_map = settings.get_mut(0).ok_or(CommandError::MissingField)?;
-
-        let metadata = hash_map.get_mut("metadata").ok_or_else(|| {
-            eprintln!("Metadata field not found.");
-            CommandError::MissingField
-        })?;
-
-        let setting_val = metadata.get_mut(setting_key).ok_or_else(|| {
-            eprintln!("Setting with key '{}' not found.", setting_key);
-            CommandError::MissingField
-        })?;
-
-        *setting_val = serde_json::json!(setting_value.to_owned());
-
-        commands::patch(
-            &self.authentication,
-            &format!("v4/assets?id=eq.{}", manifest.root_asset_id),
-            &json!(settings[0]),
-        )?;
-        Ok(())
-    }
-
     pub fn upload(self, path: &Path) -> Result<(), CommandError> {
         let data = fs::read_to_string(path)?;
         let manifest: EdgeAppManifest = serde_yaml::from_str(&data)?;
@@ -371,10 +331,10 @@
             &self.authentication,
             "v4/edge-apps/promote",
             &json!(
-                {
-                    "revision": manifest.revision,
-                    "app_id": manifest.app_id.clone(),
-                }),
+            {
+                "revision": manifest.revision,
+                "app_id": manifest.app_id.clone(),
+            }),
         )?;
 
         let updated_amount = response
@@ -840,36 +800,21 @@
                 .query_param("id", "eq.test-id")
                 .query_param("select", "metadata");
             then.status(200)
-<<<<<<< HEAD
                 .json_body(json!([{"metadata": {"best_setting": "worst_value"}}]));
         });
 
         let post_asset_settings_mock = mock_server.mock(|when, then| {
             when.method(POST)
                 .path("/v4/assets-settings")
-=======
-                .json_body(json!([{"metadata": {"best_setting": "best_value"}}]));
-        });
-
-        let patch_asset_mock = mock_server.mock(|when, then| {
-            when.method(PATCH)
-                .path("/v4/assets")
->>>>>>> 72942647
                 .header("Authorization", "Token token")
                 .header(
                     "user-agent",
                     format!("screenly-cli {}", env!("CARGO_PKG_VERSION")),
                 )
-<<<<<<< HEAD
                 .json_body(
                     json!({"asset_id": "test-id", "settings": {"best_setting": "best_value"}}),
                 );
             then.status(204).json_body(json!({}));
-=======
-                .query_param("id", "eq.test-id")
-                .json_body(json!({"metadata": {"best_setting": "best_value"}}));
-            then.status(200);
->>>>>>> 72942647
         });
 
         let config = Config::new(mock_server.base_url());
@@ -889,7 +834,6 @@
 
         let result = command.set_setting(&manifest, "best_setting", "best_value");
         asset_mock.assert();
-<<<<<<< HEAD
         post_asset_settings_mock.assert();
         assert!(result.is_ok());
     }
@@ -942,9 +886,6 @@
         settings_mock.assert();
         post_asset_secrets_mock.assert();
         debug!("result: {:?}", result);
-=======
-        patch_asset_mock.assert();
->>>>>>> 72942647
         assert!(result.is_ok());
     }
 
@@ -1114,8 +1055,7 @@
                     "app_id": "01H2QZ6Z8WXWNDC0KQ198XCZEW",
                     "revision": 7,
                 }));
-            then.status(201)
-                .json_body(json!({"updated": 2}));
+            then.status(201).json_body(json!({"updated": 2}));
         });
 
         let config = Config::new(mock_server.base_url());
