use crate::authentication::Authentication;
use crate::commands;
use crate::commands::edge_app_manifest::EdgeAppManifest;
use crate::commands::edge_app_settings::{Setting, SettingType};
use crate::commands::{CommandError, EdgeAppSecrets, EdgeAppSettings, EdgeAppVersions, EdgeApps};
use indicatif::ProgressBar;
use log::debug;
use std::collections::HashMap;
use std::{str, thread};

use reqwest::header::HeaderMap;
use reqwest::StatusCode;
use serde::{Deserialize, Serialize};
use serde_json::{json, Value};
use serde_yaml;
use std::fs;
use std::fs::File;
use std::io::Write;
use std::path::{Path, PathBuf};
use std::sync::{Arc, Mutex};

use rayon::iter::{IntoParallelRefIterator, ParallelIterator};
use std::time::{Duration, Instant};

use crate::commands::edge_app_utils::{
    collect_paths_for_upload, detect_changed_files, detect_changed_settings,
    ensure_edge_app_has_all_necessary_files, generate_file_tree, FileChanges, SettingChanges,
};

use crate::commands::edge_app_server::{run_server, Metadata, MOCK_DATA_FILENAME};

pub struct EdgeAppCommand {
    authentication: Authentication,
}

#[derive(Clone, Debug, Default, PartialEq, Serialize, Deserialize)]
pub struct AssetSignature {
    pub(crate) signature: String,
}

#[derive(Clone, Debug, Default, PartialEq, Serialize, Deserialize)]
pub struct EdgeAppCreationResponse {
    #[serde(default)]
    pub id: String,
    #[serde(default)]
    pub name: String,
}

impl EdgeAppCommand {
    pub fn new(authentication: Authentication) -> Self {
        Self { authentication }
    }

    pub fn create(&self, name: &str, path: &Path) -> Result<(), CommandError> {
        let parent_dir_path = path.parent().ok_or(CommandError::FileSystemError(
            "Can not obtain edge app root directory.".to_owned(),
        ))?;
        let index_html_path = parent_dir_path.join("index.html");

        if Path::new(&path).exists() || Path::new(&index_html_path).exists() {
            return Err(CommandError::FileSystemError(format!(
                "The directory {} already contains a screenly.yml or index.html file. Use --in-place if you want to create an Edge App in this directory",
                parent_dir_path.display()
            )));
        }

        let response = commands::post(
            &self.authentication,
            "v4/edge-apps?select=id,name",
            &json!({ "name": name }),
        )?;

        let json_response = serde_json::from_value::<Vec<EdgeAppCreationResponse>>(response)?;
        let app_id = json_response[0].id.clone();
        if app_id.is_empty() {
            return Err(CommandError::MissingField);
        }

        let manifest = EdgeAppManifest {
            app_id: Some(app_id),
            entrypoint: Some("index.html".to_string()),
            settings: vec![Setting {
                title: "greeting".to_string(),
                type_: SettingType::Secret,
                default_value: "stranger".to_string(),
                optional: true,
                help_text: "An example of a setting that is used in index.html".to_string(),
            }],
            ..Default::default()
        };

        EdgeAppManifest::save_to_file(&manifest, path)?;

        let index_html_template = include_str!("../../data/index.html");
        let index_html_file = File::create(&index_html_path)?;
        write!(&index_html_file, "{index_html_template}")?;

        Ok(())
    }

    pub fn create_in_place(&self, name: &str, path: &Path) -> Result<(), CommandError> {
        let parent_dir_path = path.parent().ok_or(CommandError::FileSystemError(
            "Can not obtain edge app root directory.".to_owned(),
        ))?;
        let index_html_path = parent_dir_path.join("index.html");

        if !(Path::new(&path).exists() && Path::new(&index_html_path).exists()) {
            return Err(CommandError::FileSystemError(format!(
                "The directory {} should contain screenly.yml and index.html files",
                parent_dir_path.display()
            )));
        }

        let data = fs::read_to_string(path)?;
        let mut manifest: EdgeAppManifest = serde_yaml::from_str(&data)?;

        if manifest.app_id.is_some() {
            return Err(CommandError::InitializationError("The operation can only proceed when 'app_id' is not set in the 'screenly.yml' configuration file".to_string()));
        }

        let response = commands::post(
            &self.authentication,
            "v4/edge-apps?select=id,name",
            &json!({ "name": name }),
        )?;

        let json_response = serde_json::from_value::<Vec<EdgeAppCreationResponse>>(response)?;
        let app_id = json_response[0].id.clone();
        if app_id.is_empty() {
            return Err(CommandError::MissingField);
        }

        manifest.app_id = Some(app_id);
        EdgeAppManifest::save_to_file(&manifest, path)?;

        Ok(())
    }

    pub fn list(&self) -> Result<EdgeApps, CommandError> {
        Ok(EdgeApps::new(commands::get(
            &self.authentication,
            "v4/edge-apps?select=id,name",
        )?))
    }

    pub fn list_versions(&self, app_id: &str) -> Result<EdgeAppVersions, CommandError> {
        Ok(EdgeAppVersions::new(commands::get(
            &self.authentication,
            &format!(
                "v4/edge-apps/versions?select=edge_app_channels(channel),revision,user_version,description,published&app_id=eq.{}",
                app_id
            ),
        )?))
    }

    pub fn list_settings(&self, app_id: &str) -> Result<EdgeAppSettings, CommandError> {
        let installation_id = self.get_or_create_installation(app_id)?;
        let response = commands::get(
            &self.authentication,
            &format!(
                "v4/edge-apps/settings/values?select=title,value&installation_id=eq.{}",
                installation_id
            ),
        )?;

        #[derive(Clone, Debug, Default, PartialEq, Serialize, Deserialize)]
        struct SettingValue {
            title: String,
            value: String,
        }
        let settings: HashMap<String, String> =
            serde_json::from_value::<Vec<SettingValue>>(response)?
                .into_iter()
                .map(|setting| (setting.title, setting.value))
                .collect();

        let mut app_settings: Vec<HashMap<String, serde_json::Value>> = serde_json::from_value(commands::get(&self.authentication,
                                                                                                             &format!("v4/edge-apps/settings?select=type,default_value,optional,title,help_text&app_id=eq.{}&order=title.asc&type=eq.string",
                                                                                                                      app_id,
                                                                                                             ))?)?;

        // Combine settings and values into one object
        for setting in app_settings.iter_mut() {
            let title = setting
                .get("title")
                .and_then(|t| t.as_str())
                .ok_or_else(|| {
                    eprintln!("Title field not found in the setting.");
                    CommandError::MissingField
                })?;

            let value = match settings.get(title) {
                Some(v) => v,
                None => continue,
            };

            setting.insert("value".to_string(), Value::String(value.to_string()));
        }

        Ok(EdgeAppSettings::new(serde_json::to_value(app_settings)?))
    }

    pub fn list_secrets(&self, app_id: &str) -> Result<EdgeAppSecrets, CommandError> {
        let app_secrets: Vec<HashMap<String, serde_json::Value>> = serde_json::from_value(
            commands::get(
                &self.authentication,
                &format!("v4/edge-apps/settings?select=optional,title,help_text&app_id=eq.{}&order=title.asc&type=eq.secret", app_id,)
            )?
        )?;

        Ok(EdgeAppSecrets::new(serde_json::to_value(app_secrets)?))
    }

    pub fn set_setting(
        &self,
        app_id: &str,
        setting_key: &str,
        setting_value: &str,
    ) -> Result<(), CommandError> {
        let installation_id = self.get_or_create_installation(app_id)?;

        let response = commands::get(
            &self.authentication,
            &format!(
                "v4/edge-apps/settings/values?select=title&installation_id=eq.{}&title=eq.{}",
                installation_id, setting_key,
            ),
        )?;

        #[derive(Clone, Debug, Default, PartialEq, Serialize, Deserialize)]
        struct SettingValue {
            title: String,
        }

        let setting_values = serde_json::from_value::<Vec<SettingValue>>(response)?;
        if setting_values.is_empty() {
            commands::post(
                &self.authentication,
                "v4/edge-apps/settings/values",
                &json!(
                    {
                        "installation_id": installation_id,
                        "title": setting_key,
                        "value": setting_value,
                    }
                ),
            )?;
        } else {
            commands::patch(
                &self.authentication,
                &format!(
                    "v4/edge-apps/settings/values?installation_id=eq.{}&title=eq.{}",
                    installation_id, setting_key,
                ),
                &json!(
                    {
                        "value": setting_value,
                    }
                ),
            )?;
        }

        Ok(())
    }

    pub fn set_secret(
        &self,
        app_id: &str,
        secret_key: &str,
        secret_value: &str,
    ) -> Result<(), CommandError> {
        let installation_id = self.get_or_create_installation(app_id)?;

        commands::post(
            &self.authentication,
            "v4/edge-apps/secrets/values",
            &json!(
                {
                    "installation_id": installation_id,
                    "title": secret_key,
                    "value": secret_value,
                }
            ),
        )?;

        Ok(())
    }

    pub fn run(&self, path: &Path, secrets: Vec<(String, String)>) -> Result<(), anyhow::Error> {
        let address_shared = Arc::new(Mutex::new(None));
        let address_clone = address_shared.clone();

        let runtime = tokio::runtime::Runtime::new().unwrap();
        let path = path.to_path_buf();
        runtime.block_on(async {
            tokio::spawn(async move {
                let address = run_server(path.as_path(), secrets).await.unwrap();
                let mut locked_address = address_clone.lock().unwrap();
                *locked_address = Some(address);
            })
            .await
            .unwrap();

            while address_shared.lock().unwrap().is_none() {
                tokio::time::sleep(std::time::Duration::from_millis(100)).await;
            }

            println!(
                "Edge app emulator is running at {}/index.html",
                address_shared.lock().unwrap().as_ref().unwrap()
            );

            loop {
                tokio::time::sleep(std::time::Duration::from_secs(3600)).await;
            }
        });

        Ok(())
    }

    pub fn upload(self, path: &Path, app_id: Option<String>) -> Result<u32, CommandError> {
        EdgeAppManifest::ensure_manifest_is_valid(path)?;
        let mut manifest = EdgeAppManifest::new(path)?;

        // override app_id if user passed it
        if let Some(id) = app_id {
            if id.is_empty() {
                return Err(CommandError::EmptyAppId);
            }
            manifest.app_id = Some(id);
        }
        let actual_app_id = match manifest.app_id {
            Some(ref id) => id,
            None => return Err(CommandError::MissingAppId),
        };

        let edge_app_dir = path.parent().ok_or(CommandError::MissingField)?;

        let local_files = collect_paths_for_upload(edge_app_dir)?;
        ensure_edge_app_has_all_necessary_files(&local_files)?;

        let revision = self.get_latest_revision(actual_app_id).unwrap_or(0);

        let remote_files = self.get_version_asset_signatures(actual_app_id, revision)?;
        let changed_files = detect_changed_files(&local_files, &remote_files)?;
        debug!("Changed files: {:?}", &changed_files);

        let remote_settings = serde_json::from_value::<Vec<Setting>>(commands::get(
            &self.authentication,
            &format!(
                "v4/edge-apps/settings?select=type,default_value,optional,title,help_text&app_id=eq.{}&order=title.asc",
                actual_app_id,
            ),
        )?)?;

        let changed_settings = detect_changed_settings(&manifest, &remote_settings)?;
        self.upload_changed_settings(actual_app_id.clone(), &changed_settings)?;

        let file_tree = generate_file_tree(&local_files, edge_app_dir);

        let old_file_tree = self.get_file_tree(actual_app_id, revision);

        let file_tree_changed = match old_file_tree {
            Ok(tree) => file_tree != tree,
            Err(_) => true,
        };

        debug!("File tree changed: {}", file_tree_changed);
        if !self.requires_upload(&changed_files) && !file_tree_changed {
            return Err(CommandError::NoChangesToUpload(
                "No changes detected".to_owned(),
            ));
        }

        // now that we know we have changes, we can create a new version
        let revision =
            self.create_version(&manifest, generate_file_tree(&local_files, edge_app_dir))?;

        self.upload_changed_files(edge_app_dir, actual_app_id, revision, &changed_files)?;
        debug!("Files uploaded");

        self.ensure_assets_processing_finished(actual_app_id, revision)?;
        // now we freeze it by publishing it
        self.publish(actual_app_id, revision)?;
        debug!("Edge app published.");

        self.get_or_create_installation(actual_app_id)?;

        Ok(revision)
    }

    pub fn promote_version(
        &self,
        app_id: &str,
        revision: u32,
        channel: &String,
    ) -> Result<(), CommandError> {
        let secrets = self.get_undefined_secrets(app_id)?;
        if !secrets.is_empty() {
            return Err(CommandError::UndefinedSecrets(serde_json::to_string(
                &secrets,
            )?));
        }

        debug!("All secrets are defined.");

        let get_response = commands::get(
            &self.authentication,
            &format!(
                "v4/edge-apps/versions?select=revision&app_id=eq.{}&revision=eq.{}",
                app_id, revision
            ),
        )?;
        let version =
            serde_json::from_value::<Vec<HashMap<String, serde_json::Value>>>(get_response)?;
        if version.is_empty() {
            return Err(CommandError::RevisionNotFound(revision.to_string()));
        }

        let response = commands::patch(
            &self.authentication,
            &format!(
                "v4/edge-apps/channels?select=channel,app_revision&channel=eq.{}&app_id=eq.{}",
                channel, app_id
            ),
            &json!(
            {
                "app_revision": revision,
            }),
        )?;

        #[derive(Clone, Debug, Default, PartialEq, Deserialize)]
        struct Channel {
            app_revision: u32,
            channel: String,
        }

        let channels = serde_json::from_value::<Vec<Channel>>(response)?;
        if channels.is_empty() {
            return Err(CommandError::MissingField);
        }
        if &channels[0].channel != channel || channels[0].app_revision != revision {
            return Err(CommandError::MissingField);
        }

        Ok(())
    }

    pub fn get_app_name(&self, app_id: &str) -> Result<String, CommandError> {
        let response = commands::get(
            &self.authentication,
            &format!("v4/edge-apps/edge-apps?select=name&id=eq.{}", app_id),
        )?;

        #[derive(Clone, Debug, Default, PartialEq, Serialize, Deserialize)]
        struct App {
            name: String,
        }

        let apps = serde_json::from_value::<Vec<App>>(response)?;
        if apps.is_empty() {
            return Err(CommandError::MissingField);
        }

        Ok(apps[0].name.clone())
    }

    pub fn delete_app(&self, app_id: &str) -> Result<(), CommandError> {
        commands::delete(
            &self.authentication,
            &format!("v4/edge-apps?id=eq.{}", app_id),
        )?;

        Ok(())
    }

    pub fn clear_app_id(&self, path: &Path) -> Result<(), CommandError> {
        let data = fs::read_to_string(path)?;
        let mut manifest: EdgeAppManifest = serde_yaml::from_str(&data)?;

        manifest.app_id = None;
        EdgeAppManifest::save_to_file(&manifest, PathBuf::from(path).as_path())?;

        Ok(())
    }

    pub fn update_name(&self, app_id: &str, name: &str) -> Result<(), CommandError> {
        commands::patch(
            &self.authentication,
            &format!("v4/edge-apps?select=name&id=eq.{}", app_id),
            &json!(
            {
                "name": name,
            }),
        )?;

        Ok(())
    }

    pub fn generate_mock_data(&self, path: &Path) -> Result<(), CommandError> {
        let data = fs::read_to_string(path)?;
        let manifest: EdgeAppManifest = serde_yaml::from_str(&data)?;
        let edge_app_dir = path.parent().ok_or(CommandError::MissingField)?;

        let default_metadata = Metadata::default();

        let mut settings: HashMap<String, serde_yaml::Value> = HashMap::new();
        for setting in &manifest.settings {
            if setting.type_ != SettingType::Secret {
                settings.insert(
                    setting.title.clone(),
                    serde_yaml::Value::String(setting.default_value.clone()),
                );
            }
        }

        let mut mock_data: HashMap<String, serde_yaml::Value> = HashMap::new();
        mock_data.insert(
            "metadata".to_string(),
            serde_yaml::to_value(default_metadata)?,
        );
        mock_data.insert("settings".to_string(), serde_yaml::to_value(settings)?);

        let mock_data_yaml = serde_yaml::to_string(&mock_data)?;

        fs::write(edge_app_dir.join(MOCK_DATA_FILENAME), mock_data_yaml)?;

        Ok(())
    }
    fn get_undefined_secrets(&self, app_id: &str) -> Result<Vec<String>, CommandError> {
        let installation_id = self.get_or_create_installation(app_id)?;

        let undefined_secrets_response = commands::get(
            &self.authentication,
            &format!(
                "v4/edge-apps/secrets/undefined?installation_id={}",
                installation_id
            ),
        )?;

        let titles = serde_json::from_value::<Vec<String>>(undefined_secrets_response)?;

        Ok(titles)
    }

    fn create_version(
        &self,
        manifest: &EdgeAppManifest,
        file_tree: HashMap<String, String>,
    ) -> Result<u32, CommandError> {
<<<<<<< HEAD
        let mut json = EdgeAppManifest::prepare_payload(manifest);
        json.insert("file_tree", json!(file_tree));
=======
        let mut json = json!({
           "app_id": manifest.app_id,
           "user_version": manifest.user_version,
           "description": manifest.description,
           "icon": manifest.icon,
           "author": manifest.author,
           "homepage_url": manifest.homepage_url,
           "file_tree": file_tree,
        });
>>>>>>> 02179a78

        if let Some(entrypoint) = &manifest.entrypoint {
            json["entrypoint"] = json!(entrypoint);
        }

        let response = commands::post(
            &self.authentication,
            "v4/edge-apps/versions?select=revision",
            &json,
        )?;
        if let Some(arr) = response.as_array() {
            if let Some(obj) = arr.get(0) {
                if let Some(revision) = obj["revision"].as_u64() {
                    debug!("New version revision: {}", revision);
                    return Ok(revision as u32);
                }
            }
        }

        Err(CommandError::MissingField)
    }

    pub fn get_latest_revision(&self, app_id: &str) -> Result<u32, CommandError> {
        let response = commands::get(
            &self.authentication,
            &format!(
                "v4/edge-apps/versions?select=revision&order=revision.desc&limit=1&app_id=eq.{}",
                app_id
            ),
        )?;

        #[derive(Deserialize)]
        struct EdgeAppVersion {
            revision: u32,
        }

        let versions: Vec<EdgeAppVersion> = serde_json::from_value(response)?;
        if let Some(version) = versions.get(0) {
            Ok(version.revision)
        } else {
            Err(CommandError::MissingField)
        }
    }

    fn get_file_tree(
        &self,
        app_id: &str,
        revision: u32,
    ) -> Result<HashMap<String, String>, CommandError> {
        let response = commands::get(
            &self.authentication,
            &format!(
                "v4/edge-apps/versions?select=file_tree&app_id=eq.{}&revision=eq.{}",
                app_id, revision
            ),
        )?;

        #[derive(Clone, Debug, Default, PartialEq, Deserialize)]
        struct FileTree {
            file_tree: HashMap<String, String>,
        }

        let file_tree = serde_json::from_value::<Vec<FileTree>>(response)?;
        if file_tree.is_empty() {
            return Ok(HashMap::new());
        }

        Ok(file_tree[0].file_tree.clone())
    }

    fn requires_upload(&self, changed_files: &FileChanges) -> bool {
        changed_files.has_changes()
    }

    fn get_version_asset_signatures(
        &self,
        app_id: &str,
        revision: u32,
    ) -> Result<Vec<AssetSignature>, CommandError> {
        Ok(serde_json::from_value(commands::get(
            &self.authentication,
            &format!(
                "v4/assets?select=signature&app_id=eq.{}&app_revision=eq.{}&type=eq.edge-app-file",
                app_id, revision
            ),
        )?)?)
    }

    fn ensure_assets_processing_finished(
        &self,
        app_id: &str,
        revision: u32,
    ) -> Result<(), CommandError> {
        const SLEEP_TIME: u64 = 2;
        const MAX_WAIT_TIME: u64 = 1000; // 1000 seconds - it could take a while for assets to process

        let mut pb: Option<ProgressBar> = Option::None;
        let mut assets_to_process = 0;
        let start_time = Instant::now();

        loop {
            // TODO: we are not handling possible errors in asset processing here.
            // Which are unlikely to happen, because we upload assets as they are, but still
            if start_time.elapsed().as_secs() > MAX_WAIT_TIME {
                return Err(CommandError::AssetProcessingTimeout);
            }

            let value = commands::get(
                &self.authentication,
                &format!(
                    "v4/assets?select=status,processing_error,title&app_id=eq.{}&app_revision=eq.{}&status=neq.finished",
                    app_id, revision
                ),
            )?;
            debug!("ensure_assets_processing_finished: {:?}", &value);

            if let Some(array) = value.as_array() {
                for item in array {
                    if let Some(status) = item["status"].as_str() {
                        if status == "error" {
                            return Err(CommandError::AssetProcessingError(format!(
                                "Asset {}. Error: {}",
                                item["title"], item["processing_error"]
                            )));
                        }
                    }
                }

                if array.is_empty() {
                    if let Some(progress_bar) = pb.as_ref() {
                        progress_bar.finish_with_message("Assets processed");
                    }
                    break;
                }
                match &mut pb {
                    Some(ref mut progress_bar) => {
                        progress_bar.set_position(assets_to_process - (array.len() as u64));
                        progress_bar.set_message("Processing Items:");
                    }
                    None => {
                        pb = Some(ProgressBar::new(array.len() as u64));
                        assets_to_process = array.len() as u64;
                    }
                }
            }
            thread::sleep(Duration::from_secs(SLEEP_TIME));
        }
        Ok(())
    }

    fn get_or_create_installation(&self, app_id: &str) -> Result<String, CommandError> {
        let installation_id = match self.get_installation(app_id) {
            Ok(installation) => {
                debug!("Found installation. No need to install.");
                installation
            }
            Err(_) => {
                debug!("No installation found. Installing...");
                self.install_edge_app(app_id)?
            }
        };

        Ok(installation_id)
    }

    fn get_installation(&self, app_id: &str) -> Result<String, CommandError> {
        let v = commands::get(
            &self.authentication,
            &format!(
                "v4/edge-apps/installations?select=id&app_id=eq.{}&name=eq.Edge app cli installation",
                app_id
            ),
        )?;

        #[derive(Clone, Debug, Default, PartialEq, Serialize, Deserialize)]
        struct Installation {
            id: String,
        }

        let installation = serde_json::from_value::<Vec<Installation>>(v)?;
        if installation.is_empty() {
            return Err(CommandError::MissingField);
        }

        Ok(installation[0].id.clone())
    }

    fn upload_changed_settings(
        &self,
        app_id: String,
        changed_settings: &SettingChanges,
    ) -> Result<(), CommandError> {
        for setting in &changed_settings.creates {
            self.create_setting(app_id.clone(), setting)?;
        }
        for setting in &changed_settings.updates {
            self.update_setting(app_id.clone(), setting)?;
        }
        Ok(())
    }

    fn upload_changed_files(
        &self,
        edge_app_dir: &Path,
        app_id: &str,
        revision: u32,
        changed_files: &FileChanges,
    ) -> Result<(), CommandError> {
        debug!("Changed files: {:#?}", changed_files);

        if !changed_files.copies.is_empty() {
            self.copy_edge_app_assets(app_id, revision, &changed_files.copies)?;
        }

        debug!("Uploading edge app assets");

        let file_paths: Vec<PathBuf> = changed_files
            .uploads
            .iter()
            .map(|file| edge_app_dir.join(&file.path))
            .collect();

        self.upload_edge_app_assets(app_id, revision, &file_paths)?;

        Ok(())
    }

    fn create_setting(&self, app_id: String, setting: &Setting) -> Result<(), CommandError> {
        let value = serde_json::to_value(setting)?;
        let mut payload = serde_json::from_value::<HashMap<String, serde_json::Value>>(value)?;
        payload.insert("app_id".to_owned(), json!(app_id));

        debug!("Creating setting: {:?}", &payload);

        let response = commands::post(&self.authentication, "v4/edge-apps/settings", &payload);
        if response.is_err() {
            let c = commands::get(
                &self.authentication,
                &format!("v4/edge-apps/settings?app_id=eq.{}", app_id),
            )?;
            debug!("Existing settings: {:?}", c);
            return Err(CommandError::NoChangesToUpload("".to_owned()));
        }

        Ok(())
    }

    fn update_setting(&self, app_id: String, setting: &Setting) -> Result<(), CommandError> {
        let value = serde_json::to_value(setting)?;
        let payload = serde_json::from_value::<HashMap<String, serde_json::Value>>(value)?;

        debug!("Updating setting: {:?}", &payload);

        let response = commands::patch(
            &self.authentication,
            &format!(
                "v4/edge-apps/settings?app_id=eq.{id}&title=eq.{title}",
                id = app_id,
                title = setting.title
            ),
            &payload,
        );

        if let Err(error) = response {
            debug!("Failed to update setting: {}", setting.title);
            return Err(error);
        }

        Ok(())
    }

    fn copy_edge_app_assets(
        &self,
        app_id: &str,
        revision: u32,
        asset_signatures: &[String],
    ) -> Result<(), CommandError> {
        let mut headers = HeaderMap::new();
        headers.insert("Prefer", "return=representation".parse()?);
        let payload = json!({
            "app_id": app_id,
            "revision": revision,
            "signatures": asset_signatures,
        });

        let _response = commands::post(&self.authentication, "v4/edge-apps/copy-assets", &payload)?;
        Ok(())
    }

    fn upload_edge_app_assets(
        &self,
        app_id: &str,
        revision: u32,
        paths: &[PathBuf],
    ) -> Result<(), CommandError> {
        let pb = ProgressBar::new(paths.len() as u64);
        pb.set_message("Files uploaded:");
        let shared_pb = Arc::new(Mutex::new(pb));

        paths.par_iter().try_for_each(|path| {
            let result = self.upload_single_asset(app_id, revision, path, &shared_pb);
            if result.is_ok() {
                let locked_pb = shared_pb.lock().unwrap();
                locked_pb.inc(1);
            }
            result
        })
    }

    fn upload_single_asset(
        &self,
        app_id: &str,
        revision: u32,
        path: &Path,
        _pb: &Arc<Mutex<ProgressBar>>,
    ) -> Result<(), CommandError> {
        let url = format!("{}/v4/assets", &self.authentication.config.url);

        let mut headers = HeaderMap::new();
        headers.insert("Prefer", "return=representation".parse()?);

        debug!("Uploading file: {:?}", path);
        let form = reqwest::blocking::multipart::Form::new()
            .text(
                "title",
                path.file_name()
                    .ok_or(CommandError::FileSystemError(
                        "Can't obtain file name".to_owned(),
                    ))?
                    .to_string_lossy()
                    .to_string(),
            )
            .text("app_id", app_id.to_string())
            .text("app_revision", revision.to_string())
            .file("file", path)?;

        let response = self
            .authentication
            .build_client()?
            .post(url)
            .multipart(form)
            .headers(headers)
            .timeout(Duration::from_secs(3600)) // timeout is equal to server timeout
            .send()?;

        let status = response.status();
        if status != StatusCode::CREATED {
            debug!("Response: {:?}", &response.text());
            return Err(CommandError::WrongResponseStatus(status.as_u16()));
        }

        Ok(())
    }

    fn install_edge_app(&self, app_id: &str) -> Result<String, CommandError> {
        let payload = json!({
            "app_id": app_id,
            "name": "Edge app cli installation",
        });

        let response = commands::post(
            &self.authentication,
            "v4/edge-apps/installations?select=id",
            &payload,
        )?;

        #[derive(Clone, Debug, Default, PartialEq, Serialize, Deserialize)]
        struct Installation {
            id: String,
        }

        let installation = serde_json::from_value::<Vec<Installation>>(response)?;
        if installation.is_empty() {
            return Err(CommandError::MissingField);
        }

        Ok(installation[0].id.clone())
    }

    fn publish(&self, app_id: &str, revision: u32) -> Result<(), CommandError> {
        commands::patch(
            &self.authentication,
            &format!(
                "v4/edge-apps/versions?app_id=eq.{}&revision=eq.{}",
                app_id, revision
            ),
            &json!({"published": true}),
        )?;

        Ok(())
    }
}

#[cfg(test)]
mod tests {
    use super::*;
    use crate::authentication::Config;

    use httpmock::Method::{DELETE, GET, PATCH, POST};
    use httpmock::MockServer;

    use crate::commands::edge_app_server::MOCK_DATA_FILENAME;
    use tempfile::tempdir;

    fn create_edge_app_manifest_for_test(settings: Vec<Setting>) -> EdgeAppManifest {
        EdgeAppManifest {
            app_id: Some("01H2QZ6Z8WXWNDC0KQ198XCZEW".to_string()),
            user_version: Some("1".to_string()),
            description: Some("asdf".to_string()),
            icon: Some("asdf".to_string()),
            author: Some("asdf".to_string()),
            homepage_url: Some("asdfasdf".to_string()),
            settings,
        }
    }

    #[test]
    fn test_edge_app_create_should_create_app_and_required_files() {
        let tmp_dir = tempdir().unwrap();

        let mock_server = MockServer::start();
        let post_mock = mock_server.mock(|when, then| {
            when.method(POST)
                .path("/v4/edge-apps")
                .header("Authorization", "Token token")
                .json_body(json!({
                    "name": "Best app ever"
                }));
            then.status(201)
                .json_body(json!([{"id": "test-id", "name": "Best app ever"}]));
        });

        let config = Config::new(mock_server.base_url());
        let authentication = Authentication::new_with_config(config, "token");
        let command = EdgeAppCommand::new(authentication);

        let result = command.create(
            "Best app ever",
            tmp_dir.path().join("screenly.yml").as_path(),
        );

        post_mock.assert();

        assert!(tmp_dir.path().join("screenly.yml").exists());
        assert!(tmp_dir.path().join("index.html").exists());

        let data = fs::read_to_string(tmp_dir.path().join("screenly.yml")).unwrap();
        let manifest: EdgeAppManifest = serde_yaml::from_str(&data).unwrap();
        assert_eq!(manifest.app_id, Some("test-id".to_owned()));
        assert_eq!(
            manifest.settings,
            vec![Setting {
                title: "greeting".to_string(),
                type_: SettingType::Secret,
                default_value: "stranger".to_string(),
                optional: true,
                help_text: "An example of a setting that is used in index.html".to_string(),
            }]
        );
        assert_eq!(manifest.entrypoint, Some("index.html".to_string()));

        let data_index_html = fs::read_to_string(tmp_dir.path().join("index.html")).unwrap();
        assert_eq!(data_index_html, include_str!("../../data/index.html"));

        assert!(result.is_ok());
    }

    #[test]
    fn test_edge_app_create_when_manifest_or_index_html_exist_should_return_error() {
        let command = EdgeAppCommand::new(Authentication::new_with_config(
            Config::new("http://localhost".to_string()),
            "token",
        ));

        let tmp_dir = tempdir().unwrap();
        File::create(tmp_dir.path().join("screenly.yml")).unwrap();

        let result = command.create(
            "Best app ever",
            tmp_dir.path().join("screenly.yml").as_path(),
        );

        assert!(result.is_err());
        assert!(result
            .unwrap_err()
            .to_string()
            .contains("already contains a screenly.yml or index.html file. Use --in-place if you want to create an Edge App in this directory"));

        fs::remove_file(tmp_dir.path().join("screenly.yml")).unwrap();

        File::create(tmp_dir.path().join("index.html")).unwrap();

        let result = command.create(
            "Best app ever",
            tmp_dir.path().join("screenly.yml").as_path(),
        );

        assert!(result.is_err());
        assert!(result
            .unwrap_err()
            .to_string()
            .contains("already contains a screenly.yml or index.html file. Use --in-place if you want to create an Edge App in this directory"));
    }

    #[test]
    fn test_create_in_place_edge_app_should_create_edge_app_using_existing_files() {
        let mock_server = MockServer::start();
        let post_mock = mock_server.mock(|when, then| {
            when.method(POST)
                .path("/v4/edge-apps")
                .header("Authorization", "Token token")
                .json_body(json!({
                    "name": "Best app ever"
                }));
            then.status(201)
                .json_body(json!([{"id": "test-id", "name": "Best app ever"}]));
        });

        let config = Config::new(mock_server.base_url());
        let authentication = Authentication::new_with_config(config, "token");
        let command = EdgeAppCommand::new(authentication);

        // Prepare screenly.yml and index.html
        let tmp_dir = tempdir().unwrap();
        File::create(tmp_dir.path().join("index.html")).unwrap();
        EdgeAppManifest::save_to_file(
            &EdgeAppManifest {
                ..Default::default()
            },
            tmp_dir.path().join("screenly.yml").as_path(),
        )
        .unwrap();

        let result = command.create_in_place(
            "Best app ever",
            tmp_dir.path().join("screenly.yml").as_path(),
        );

        post_mock.assert();

        let data = fs::read_to_string(tmp_dir.path().join("screenly.yml")).unwrap();
        let manifest: EdgeAppManifest = serde_yaml::from_str(&data).unwrap();
        assert_eq!(manifest.app_id, Some("test-id".to_owned()));

        assert!(result.is_ok());
    }

    #[test]
    fn test_create_in_place_edge_app_when_manifest_or_index_html_missed_should_return_error() {
        let command = EdgeAppCommand::new(Authentication::new_with_config(
            Config::new("http://localhost".to_string()),
            "token",
        ));

        let tmp_dir = tempdir().unwrap();
        File::create(tmp_dir.path().join("screenly.yml")).unwrap();

        let result = command.create_in_place(
            "Best app ever",
            tmp_dir.path().join("screenly.yml").as_path(),
        );

        assert!(result.is_err());
        assert!(result
            .unwrap_err()
            .to_string()
            .contains("should contain screenly.yml and index.html files"));

        fs::remove_file(tmp_dir.path().join("screenly.yml")).unwrap();

        File::create(tmp_dir.path().join("index.html")).unwrap();

        let result = command.create_in_place(
            "Best app ever",
            tmp_dir.path().join("screenly.yml").as_path(),
        );

        assert!(result.is_err());
        assert!(result
            .unwrap_err()
            .to_string()
            .contains("should contain screenly.yml and index.html files"));
    }

    #[test]
    fn test_create_in_place_edge_app_when_manifest_has_non_empty_app_id_should_return_error() {
        let command = EdgeAppCommand::new(Authentication::new_with_config(
            Config::new("http://localhost".to_string()),
            "token",
        ));

        let tmp_dir = tempdir().unwrap();

        File::create(tmp_dir.path().join("index.html")).unwrap();

        let manifest = EdgeAppManifest {
            app_id: Some("non-empty".to_string()),
            ..Default::default()
        };

        EdgeAppManifest::save_to_file(&manifest, tmp_dir.path().join("screenly.yml").as_path())
            .unwrap();

        let result = command.create_in_place(
            "Best app ever",
            tmp_dir.path().join("screenly.yml").as_path(),
        );

        assert!(result.is_err());
        assert_eq!(
            result.unwrap_err().to_string(),
            "Initialization Failed: The operation can only proceed when 'app_id' is not set in the 'screenly.yml' configuration file"
        );
    }

    #[test]
    fn test_list_edge_apps_should_send_correct_request() {
        let mock_server = MockServer::start();
        let edge_apps_mock = mock_server.mock(|when, then| {
            when.method(GET)
                .path("/v4/edge-apps")
                .header("Authorization", "Token token")
                .header(
                    "user-agent",
                    format!("screenly-cli {}", env!("CARGO_PKG_VERSION")),
                );
            then.status(200).json_body(json!([]));
        });

        let config = Config::new(mock_server.base_url());
        let authentication = Authentication::new_with_config(config, "token");
        let command = EdgeAppCommand::new(authentication);
        let result = command.list();
        edge_apps_mock.assert();
        assert!(result.is_ok());
    }

    #[test]
    fn test_list_versions_should_send_correct_request() {
        let mock_server = MockServer::start();

        let edge_apps_mock = mock_server.mock(|when, then| {
            when.method(GET)
                .path("/v4/edge-apps/versions")
                .query_param("app_id", "eq.01H2QZ6Z8WXWNDC0KQ198XCZEW")
                .query_param(
                    "select",
                    "edge_app_channels(channel),revision,user_version,description,published",
                )
                .header("Authorization", "Token token")
                .header(
                    "user-agent",
                    format!("screenly-cli {}", env!("CARGO_PKG_VERSION")),
                );
            then.status(200).json_body(json!([
                {
                    "edge_app_channels": [
                        {
                            "channel": "stable"
                        },
                        {
                            "channel": "candidate"
                        }
                    ],
                    "revision": 1,
                    "user_version": "1.0.0",
                    "description": "Initial release",
                    "published": true
                },
                {
                    "edge_app_channels": [],
                    "revision": 2,
                    "user_version": "1.0.1",
                    "description": "Bug fixes",
                    "published": true
                }
            ]));
        });

        let config = Config::new(mock_server.base_url());
        let authentication = Authentication::new_with_config(config, "token");
        let command = EdgeAppCommand::new(authentication);

        let result = command.list_versions("01H2QZ6Z8WXWNDC0KQ198XCZEW");
        edge_apps_mock.assert();
        assert!(result.is_ok());
    }

    #[test]
    fn test_list_settings_should_send_correct_request() {
        let mock_server = MockServer::start();

        let installation_mock = mock_server.mock(|when, then| {
            when.method(GET)
                .path("/v4/edge-apps/installations")
                .header("Authorization", "Token token")
                .header(
                    "user-agent",
                    format!("screenly-cli {}", env!("CARGO_PKG_VERSION")),
                )
                .query_param("select", "id")
                .query_param("app_id", "eq.01H2QZ6Z8WXWNDC0KQ198XCZEW")
                .query_param("name", "eq.Edge app cli installation");

            then.status(200).json_body(json!([]));
        });

        let installation_mock_create = mock_server.mock(|when, then| {
            when.method(POST)
                .path("/v4/edge-apps/installations")
                .header("Authorization", "Token token")
                .header(
                    "user-agent",
                    format!("screenly-cli {}", env!("CARGO_PKG_VERSION")),
                )
                .query_param("select", "id")
                .json_body(json!({
                    "app_id": "01H2QZ6Z8WXWNDC0KQ198XCZEW",
                    "name": "Edge app cli installation",
                }));

            then.status(201).json_body(json!([
                {
                    "id": "01H2QZ6Z8WXWNDC0KQ198XCZEB",
                }
            ]));
        });

        let settings_mock = mock_server.mock(|when, then| {
            when.method(GET)
                .path("/v4/edge-apps/settings")
                .header("Authorization", "Token token")
                .header(
                    "user-agent",
                    format!("screenly-cli {}", env!("CARGO_PKG_VERSION")),
                )
                .query_param("select", "type,default_value,optional,title,help_text")
                .query_param("app_id", "eq.01H2QZ6Z8WXWNDC0KQ198XCZEW")
                .query_param("order", "title.asc");

            then.status(200).json_body(json!([
                {
                    "type": "string",
                    "default_value": "stranger",
                    "optional": true,
                    "title": "Example setting1",
                    "help_text": "An example of a setting that is used in index.html"
                },
                {
                    "type": "string",
                    "default_value": "stranger",
                    "optional": true,
                    "title": "Example setting2",
                    "help_text": "An example of a setting that is used in index.html"
                },
                {
                    "type": "string",
                    "default_value": "stranger",
                    "optional": true,
                    "title": "Example setting3",
                    "help_text": "An example of a setting that is used in index.html"
                }
            ]));
        });

        let setting_values_mock = mock_server.mock(|when, then| {
            when.method(GET)
                .path("/v4/edge-apps/settings/values")
                .header("Authorization", "Token token")
                .header(
                    "user-agent",
                    format!("screenly-cli {}", env!("CARGO_PKG_VERSION")),
                )
                .query_param("select", "title,value")
                .query_param("installation_id", "eq.01H2QZ6Z8WXWNDC0KQ198XCZEB");

            then.status(200).json_body(json!([
                {
                    "title": "Example setting1",
                    "value": "stranger"
                },
                {
                    "title": "Example setting2",
                    "value": "stranger"
                }
            ]));
        });

        let config = Config::new(mock_server.base_url());
        let authentication = Authentication::new_with_config(config, "token");
        let command = EdgeAppCommand::new(authentication);
<<<<<<< HEAD
        let manifest = create_edge_app_manifest_for_test(vec![]);
=======
        let manifest = EdgeAppManifest {
            app_id: Some("01H2QZ6Z8WXWNDC0KQ198XCZEW".to_string()),
            entrypoint: None,
            user_version: "1".to_string(),
            description: "asdf".to_string(),
            icon: "asdf".to_string(),
            author: "asdf".to_string(),
            homepage_url: "asdfasdf".to_string(),
            settings: vec![],
        };
>>>>>>> 02179a78

        let result = command.list_settings(&manifest.app_id.unwrap());

        installation_mock.assert();
        installation_mock_create.assert();
        settings_mock.assert();
        setting_values_mock.assert();
        assert!(result.is_ok());
        let settings = result.unwrap();
        let settings_json: Value = serde_json::from_value(settings.value).unwrap();
        assert_eq!(
            settings_json,
            json!([
                {
                    "type": "string",
                    "default_value": "stranger",
                    "optional": true,
                    "title": "Example setting1",
                    "help_text": "An example of a setting that is used in index.html",
                    "value": "stranger",
                },
                {
                    "type": "string",
                    "default_value": "stranger",
                    "optional": true,
                    "title": "Example setting2",
                    "help_text": "An example of a setting that is used in index.html",
                    "value": "stranger"
                },
                {
                    "type": "string",
                    "default_value": "stranger",
                    "optional": true,
                    "title": "Example setting3",
                    "help_text": "An example of a setting that is used in index.html"
                }
            ])
        );
    }

    #[test]
    fn test_set_setting_should_send_correct_request() {
        let mock_server = MockServer::start();

        let installation_mock = mock_server.mock(|when, then| {
            when.method(GET)
                .path("/v4/edge-apps/installations")
                .header("Authorization", "Token token")
                .header(
                    "user-agent",
                    format!("screenly-cli {}", env!("CARGO_PKG_VERSION")),
                )
                .query_param("select", "id")
                .query_param("app_id", "eq.01H2QZ6Z8WXWNDC0KQ198XCZEW")
                .query_param("name", "eq.Edge app cli installation");

            then.status(200).json_body(json!([]));
        });

        let installation_mock_create = mock_server.mock(|when, then| {
            when.method(POST)
                .path("/v4/edge-apps/installations")
                .header("Authorization", "Token token")
                .header(
                    "user-agent",
                    format!("screenly-cli {}", env!("CARGO_PKG_VERSION")),
                )
                .query_param("select", "id")
                .json_body(json!({
                    "app_id": "01H2QZ6Z8WXWNDC0KQ198XCZEW",
                    "name": "Edge app cli installation",
                }));

            then.status(201).json_body(json!([
                {
                    "id": "01H2QZ6Z8WXWNDC0KQ198XCZEB",
                }
            ]));
        });

        // "v4/edge-apps/settings/values?select=title&installation_id=eq.{}&title=eq.{}"
        let setting_values_mock_get = mock_server.mock(|when, then| {
            when.method(GET)
                .path("/v4/edge-apps/settings/values")
                .header("Authorization", "Token token")
                .header(
                    "user-agent",
                    format!("screenly-cli {}", env!("CARGO_PKG_VERSION")),
                )
                .query_param("title", "eq.best_setting")
                .query_param("select", "title")
                .query_param("installation_id", "eq.01H2QZ6Z8WXWNDC0KQ198XCZEB");
            then.status(200).json_body(json!([]));
        });

        let setting_values_mock_post = mock_server.mock(|when, then| {
            when.method(POST)
                .path("/v4/edge-apps/settings/values")
                .header("Authorization", "Token token")
                .header(
                    "user-agent",
                    format!("screenly-cli {}", env!("CARGO_PKG_VERSION")),
                )
                .json_body(json!(
                    {
                        "title": "best_setting",
                        "value": "best_value",
                        "installation_id": "01H2QZ6Z8WXWNDC0KQ198XCZEB"
                    }
                ));
            then.status(204).json_body(json!({}));
        });

        let config = Config::new(mock_server.base_url());
        let authentication = Authentication::new_with_config(config, "token");
        let command = EdgeAppCommand::new(authentication);
<<<<<<< HEAD
        let manifest = create_edge_app_manifest_for_test(vec![]);
=======
        let manifest = EdgeAppManifest {
            app_id: Some("01H2QZ6Z8WXWNDC0KQ198XCZEW".to_string()),
            entrypoint: None,
            user_version: "1".to_string(),
            description: "asdf".to_string(),
            icon: "asdf".to_string(),
            author: "asdf".to_string(),
            homepage_url: "asdfasdf".to_string(),
            settings: vec![],
        };
>>>>>>> 02179a78

        let result = command.set_setting(&manifest.app_id.unwrap(), "best_setting", "best_value");
        installation_mock.assert();
        installation_mock_create.assert();
        setting_values_mock_get.assert();
        setting_values_mock_post.assert();
        assert!(result.is_ok());
    }

    #[test]
    fn test_set_setting_when_setting_value_exists_should_send_correct_update_request() {
        let mock_server = MockServer::start();

        let installation_mock = mock_server.mock(|when, then| {
            when.method(GET)
                .path("/v4/edge-apps/installations")
                .header("Authorization", "Token token")
                .header(
                    "user-agent",
                    format!("screenly-cli {}", env!("CARGO_PKG_VERSION")),
                )
                .query_param("select", "id")
                .query_param("app_id", "eq.01H2QZ6Z8WXWNDC0KQ198XCZEW")
                .query_param("name", "eq.Edge app cli installation");

            then.status(200).json_body(json!([
                {
                    "id": "01H2QZ6Z8WXWNDC0KQ198XCZEB",
                }
            ]));
        });

        // "v4/edge-apps/settings/values?select=title&installation_id=eq.{}&title=eq.{}"
        let setting_values_mock_get = mock_server.mock(|when, then| {
            when.method(GET)
                .path("/v4/edge-apps/settings/values")
                .header("Authorization", "Token token")
                .header(
                    "user-agent",
                    format!("screenly-cli {}", env!("CARGO_PKG_VERSION")),
                )
                .query_param("title", "eq.best_setting")
                .query_param("select", "title")
                .query_param("installation_id", "eq.01H2QZ6Z8WXWNDC0KQ198XCZEB");
            then.status(200).json_body(json!([
                {
                    "title": "best_setting",
                    "value": "best_value",
                }
            ]));
        });

        let setting_values_mock_patch = mock_server.mock(|when, then| {
            when.method(PATCH)
                .path("/v4/edge-apps/settings/values")
                .header("Authorization", "Token token")
                .header(
                    "user-agent",
                    format!("screenly-cli {}", env!("CARGO_PKG_VERSION")),
                )
                .query_param("title", "eq.best_setting")
                .query_param("installation_id", "eq.01H2QZ6Z8WXWNDC0KQ198XCZEB")
                .json_body(json!(
                    {
                        "value": "best_value1",
                    }
                ));
            then.status(200).json_body(json!({}));
        });

        let config = Config::new(mock_server.base_url());
        let authentication = Authentication::new_with_config(config, "token");
        let command = EdgeAppCommand::new(authentication);
<<<<<<< HEAD
        let manifest = create_edge_app_manifest_for_test(vec![]);
=======
        let manifest = EdgeAppManifest {
            app_id: Some("01H2QZ6Z8WXWNDC0KQ198XCZEW".to_string()),
            entrypoint: None,
            user_version: "1".to_string(),
            description: "asdf".to_string(),
            icon: "asdf".to_string(),
            author: "asdf".to_string(),
            homepage_url: "asdfasdf".to_string(),
            settings: vec![],
        };
>>>>>>> 02179a78

        let result = command.set_setting(&manifest.app_id.unwrap(), "best_setting", "best_value1");
        installation_mock.assert();
        setting_values_mock_get.assert();
        setting_values_mock_patch.assert();
        assert!(result.is_ok());
    }

    #[test]
    fn test_set_secrets_should_send_correct_request() {
        let mock_server = MockServer::start();

        let installation_mock = mock_server.mock(|when, then| {
            when.method(GET)
                .path("/v4/edge-apps/installations")
                .header("Authorization", "Token token")
                .header(
                    "user-agent",
                    format!("screenly-cli {}", env!("CARGO_PKG_VERSION")),
                )
                .query_param("select", "id")
                .query_param("app_id", "eq.01H2QZ6Z8WXWNDC0KQ198XCZEW")
                .query_param("name", "eq.Edge app cli installation");

            then.status(200).json_body(json!([]));
        });

        let installation_mock_create = mock_server.mock(|when, then| {
            when.method(POST)
                .path("/v4/edge-apps/installations")
                .header("Authorization", "Token token")
                .header(
                    "user-agent",
                    format!("screenly-cli {}", env!("CARGO_PKG_VERSION")),
                )
                .query_param("select", "id")
                .json_body(json!({
                    "app_id": "01H2QZ6Z8WXWNDC0KQ198XCZEW",
                    "name": "Edge app cli installation",
                }));

            then.status(201).json_body(json!([
                {
                    "id": "01H2QZ6Z8WXWNDC0KQ198XCZEB",
                }
            ]));
        });

        // "v4/edge-apps/secrets/values"

        let secrets_values_mock_post = mock_server.mock(|when, then| {
            when.method(POST)
                .path("/v4/edge-apps/secrets/values")
                .header("Authorization", "Token token")
                .header(
                    "user-agent",
                    format!("screenly-cli {}", env!("CARGO_PKG_VERSION")),
                )
                .json_body(json!(
                    {
                        "title": "best_secret_setting",
                        "value": "best_secret_value",
                        "installation_id": "01H2QZ6Z8WXWNDC0KQ198XCZEB"
                    }
                ));
            then.status(204).json_body(json!({}));
        });

        let config = Config::new(mock_server.base_url());
        let authentication = Authentication::new_with_config(config, "token");
        let command = EdgeAppCommand::new(authentication);
<<<<<<< HEAD
        let manifest = create_edge_app_manifest_for_test(vec![]);
=======
        let manifest = EdgeAppManifest {
            app_id: Some("01H2QZ6Z8WXWNDC0KQ198XCZEW".to_string()),
            entrypoint: None,
            user_version: "1".to_string(),
            description: "asdf".to_string(),
            icon: "asdf".to_string(),
            author: "asdf".to_string(),
            homepage_url: "asdfasdf".to_string(),
            settings: vec![],
        };
>>>>>>> 02179a78

        let result = command.set_secret(
            &manifest.app_id.unwrap(),
            "best_secret_setting",
            "best_secret_value",
        );
        installation_mock.assert();
        installation_mock_create.assert();
        secrets_values_mock_post.assert();
        debug!("result: {:?}", result);
        assert!(result.is_ok());
    }

    #[test]
    fn test_upload_should_send_correct_requests() {
<<<<<<< HEAD
        let mut manifest = create_edge_app_manifest_for_test(vec![
            Setting {
                type_: SettingType::String,
                title: "asetting".to_string(),
                optional: false,
                default_value: "".to_string(),
                help_text: "help text".to_string(),
            },
            Setting {
                type_: SettingType::String,
                title: "nsetting".to_string(),
                optional: false,
                default_value: "".to_string(),
                help_text: "help text".to_string(),
            },
        ]);

        manifest.user_version = None;
        manifest.author = None;
=======
        let manifest = EdgeAppManifest {
            app_id: Some("01H2QZ6Z8WXWNDC0KQ198XCZEW".to_string()),
            entrypoint: None,
            user_version: "1".to_string(),
            description: "asdf".to_string(),
            icon: "asdf".to_string(),
            author: "asdf".to_string(),
            homepage_url: "asdfasdf".to_string(),
            settings: vec![
                Setting {
                    type_: "string".to_string(),
                    title: "asetting".to_string(),
                    optional: false,
                    default_value: "".to_string(),
                    help_text: "".to_string(),
                },
                Setting {
                    type_: "string".to_string(),
                    title: "nsetting".to_string(),
                    optional: false,
                    default_value: "".to_string(),
                    help_text: "".to_string(),
                },
            ],
        };
>>>>>>> 02179a78

        let mock_server = MockServer::start();
        // "v4/assets?select=signature&app_id=eq.{}&app_revision=eq.{}&type=eq.edge-app-file",
        let assets_mock = mock_server.mock(|when, then| {
            when.method(GET)
                .path("/v4/assets")
                .header("Authorization", "Token token")
                .header(
                    "user-agent",
                    format!("screenly-cli {}", env!("CARGO_PKG_VERSION")),
                )
                .query_param("select", "signature")
                .query_param("app_id", "eq.01H2QZ6Z8WXWNDC0KQ198XCZEW")
                .query_param("app_revision", "eq.7")
                .query_param("type", "eq.edge-app-file");
            then.status(200).json_body(json!([{"signature": "sig"}]));
        });

        // v4/edge-apps/versions?select=revision&order=revision.desc&limit=1&app_id=eq.{}
        let revision_mock = mock_server.mock(|when, then| {
            when.method(GET)
                .path("/v4/edge-apps/versions")
                .header("Authorization", "Token token")
                .header(
                    "user-agent",
                    format!("screenly-cli {}", env!("CARGO_PKG_VERSION")),
                )
                .query_param("select", "revision")
                .query_param("order", "revision.desc")
                .query_param("limit", "1")
                .query_param("app_id", "eq.01H2QZ6Z8WXWNDC0KQ198XCZEW");
            then.status(200).json_body(json!([{"revision": 7}]));
        });

        // v4/edge-apps/versions?select=file_tree&app_id=eq.{}&revision=eq.{}
        let file_tree_from_version_mock = mock_server.mock(|when, then| {
            when.method(GET)
                .path("/v4/edge-apps/versions")
                .header("Authorization", "Token token")
                .header(
                    "user-agent",
                    format!("screenly-cli {}", env!("CARGO_PKG_VERSION")),
                )
                .query_param("app_id", "eq.01H2QZ6Z8WXWNDC0KQ198XCZEW")
                .query_param("revision", "eq.7")
                .query_param("select", "file_tree");
            then.status(200).json_body(json!([{"index.html": "sig"}]));
        });

        //  v4/edge-apps/settings?select=type,default_value,optional,title,help_text&app_id=eq.{}&order=title.asc
        let settings_mock = mock_server.mock(|when, then| {
            when.method(GET)
                .path("/v4/edge-apps/settings")
                .header("Authorization", "Token token")
                .header(
                    "user-agent",
                    format!("screenly-cli {}", env!("CARGO_PKG_VERSION")),
                )
                .query_param("app_id", "eq.01H2QZ6Z8WXWNDC0KQ198XCZEW")
                .query_param("select", "type,default_value,optional,title,help_text")
                .query_param("order", "title.asc");
            then.status(200).json_body(json!([{
                "type": SettingType::String,
                "default_value": "5".to_string(),
                "title": "nsetting".to_string(),
                "optional": true,
                "help_text": "For how long to display the map overlay every time the rover has moved to a new position.".to_string(),
            }]));
        });

        let create_version_mock = mock_server.mock(|when, then| {
            when.method(POST)
                .path("/v4/edge-apps/versions")
                .header("Authorization", "Token token")
                .header(
                    "user-agent",
                    format!("screenly-cli {}", env!("CARGO_PKG_VERSION")),
                )
                .json_body(json!({
                    "app_id": "01H2QZ6Z8WXWNDC0KQ198XCZEW",
                    "description": "asdf",
                    "icon": "asdf",
                    "homepage_url": "asdfasdf",
                    "file_tree": {
                        "index.html": "0a209f86d081884c7d659a2feaa0c55ad015a3bf4f1b2b0b822cd15d6c15b0f00a08122086cebd0c365d241e32d5b0972c07aae3a8d6499c2a9471aa85943a35577200021a180a14a94a8fe5ccb19ba61c4c0873d391e987982fbbd31000"
                    }
                }));
            then.status(201).json_body(json!([{"revision": 8}]));
        });

        //  v4/edge-apps/settings?app_id=eq.{}
        let settings_mock_create = mock_server.mock(|when, then| {
            when.method(POST)
                .path("/v4/edge-apps/settings")
                .header("Authorization", "Token token")
                .header(
                    "user-agent",
                    format!("screenly-cli {}", env!("CARGO_PKG_VERSION")),
                )
                .json_body(json!({
                    "app_id": "01H2QZ6Z8WXWNDC0KQ198XCZEW",
                    "type": "string",
                    "default_value": "",
                    "title": "asetting",
                    "optional": false,
                    "help_text": "help text",
                }));
            then.status(201).json_body(json!(
            [{
                "app_id": "01H2QZ6Z8WXWNDC0KQ198XCZEW",
                "type": "string",
                "default_value": "",
                "title": "asetting",
                "optional": false,
                "help_text": "help text",
            }]));
        });

        let settings_mock_patch = mock_server.mock(|when, then| {
            when.method(PATCH)
                .path("/v4/edge-apps/settings")
                .header("Authorization", "Token token")
                .header(
                    "user-agent",
                    format!("screenly-cli {}", env!("CARGO_PKG_VERSION")),
                )
                .query_param("app_id", "eq.01H2QZ6Z8WXWNDC0KQ198XCZEW")
                .query_param("title", "eq.nsetting")
                .json_body(json!({
                    "type": "string",
                    "default_value": "",
                    "title": "nsetting",
                    "optional": false,
                    "help_text": "help text",
                }));
            then.status(200).json_body(json!(
            [{
                "app_id": "01H2QZ6Z8WXWNDC0KQ198XCZEW",
                "type": "string",
                "default_value": "",
                "title": "nsetting",
                "optional": false,
                "help_text": "help text",
            }]));
        });

        let upload_assets_mock = mock_server.mock(|when, then| {
            when.method(POST).path("/v4/assets");
            then.status(201).body("");
        });
        // "v4/assets?select=status&app_id=eq.{}&app_revision=eq.{}&status=neq.finished&limit=1",
        let finished_processing_mock = mock_server.mock(|when, then| {
            when.method(GET)
                .path("/v4/assets")
                .query_param("select", "status,processing_error,title")
                .query_param("app_id", "eq.01H2QZ6Z8WXWNDC0KQ198XCZEW")
                .query_param("app_revision", "eq.8")
                .query_param("status", "neq.finished");
            then.status(200).json_body(json!([]));
        });

        //   "v4/edge-apps/versions?app_id=eq.{}&revision=eq.{}",
        let publish_mock = mock_server.mock(|when, then| {
            when.method(PATCH)
                .path("/v4/edge-apps/versions")
                .header("Authorization", "Token token")
                .header(
                    "user-agent",
                    format!("screenly-cli {}", env!("CARGO_PKG_VERSION")),
                )
                .query_param("app_id", "eq.01H2QZ6Z8WXWNDC0KQ198XCZEW")
                .query_param("revision", "eq.8")
                .json_body(json!({"published": true }));
            then.status(200);
        });

        // get root edge app asset
        //   "v4/assets?select=id&app_id=eq.{}&app_revision=eq.{}&type=eq.edge-app",
        let installation_mock = mock_server.mock(|when, then| {
            when.method(GET)
                .path("/v4/edge-apps/installations")
                .header("Authorization", "Token token")
                .header(
                    "user-agent",
                    format!("screenly-cli {}", env!("CARGO_PKG_VERSION")),
                )
                .query_param("select", "id")
                .query_param("app_id", "eq.01H2QZ6Z8WXWNDC0KQ198XCZEW")
                .query_param("name", "eq.Edge app cli installation");

            then.status(200).json_body(json!([]));
        });

        let installation_mock_create = mock_server.mock(|when, then| {
            when.method(POST)
                .path("/v4/edge-apps/installations")
                .header("Authorization", "Token token")
                .header(
                    "user-agent",
                    format!("screenly-cli {}", env!("CARGO_PKG_VERSION")),
                )
                .query_param("select", "id")
                .json_body(json!({
                    "app_id": "01H2QZ6Z8WXWNDC0KQ198XCZEW",
                    "name": "Edge app cli installation",
                }));

            then.status(201).json_body(json!([
                {
                    "id": "01H2QZ6Z8WXWNDC0KQ198XCZEB",
                }
            ]));
        });

        let temp_dir = tempdir().unwrap();
        EdgeAppManifest::save_to_file(&manifest, temp_dir.path().join("screenly.yml").as_path())
            .unwrap();
        let mut file = File::create(temp_dir.path().join("index.html")).unwrap();
        write!(file, "test").unwrap();

        EdgeAppManifest::save_to_file(&manifest, temp_dir.path().join("screenly.yml").as_path())
            .unwrap();
        let config = Config::new(mock_server.base_url());
        let authentication = Authentication::new_with_config(config, "token");
        let command = EdgeAppCommand::new(authentication);
        let result = command.upload(temp_dir.path().join("screenly.yml").as_path(), None);

        assets_mock.assert();
        file_tree_from_version_mock.assert();
        settings_mock.assert();
        create_version_mock.assert();
        settings_mock_create.assert();
        settings_mock_patch.assert();
        upload_assets_mock.assert();
        finished_processing_mock.assert();
        publish_mock.assert();
        installation_mock.assert();
        installation_mock_create.assert();
        revision_mock.assert();

        assert!(result.is_ok());
    }

    #[test]
    fn test_promote_should_send_correct_request() {
        let mock_server = MockServer::start();

        let get_version_mock = mock_server.mock(|when, then| {
            when.method(GET)
                .path("/v4/edge-apps/versions")
                .header("Authorization", "Token token")
                .header(
                    "user-agent",
                    format!("screenly-cli {}", env!("CARGO_PKG_VERSION")),
                )
                .query_param("select", "revision")
                .query_param("app_id", "eq.01H2QZ6Z8WXWNDC0KQ198XCZEW")
                .query_param("revision", "eq.7");

            then.status(200).json_body(json!([
                {
                    "revision": 7,
                }
            ]));
        });

        let installation_mock = mock_server.mock(|when, then| {
            when.method(GET)
                .path("/v4/edge-apps/installations")
                .header("Authorization", "Token token")
                .header(
                    "user-agent",
                    format!("screenly-cli {}", env!("CARGO_PKG_VERSION")),
                )
                .query_param("select", "id")
                .query_param("app_id", "eq.01H2QZ6Z8WXWNDC0KQ198XCZEW")
                .query_param("name", "eq.Edge app cli installation");

            then.status(200).json_body(json!([]));
        });

        let installation_mock_create = mock_server.mock(|when, then| {
            when.method(POST)
                .path("/v4/edge-apps/installations")
                .header("Authorization", "Token token")
                .header(
                    "user-agent",
                    format!("screenly-cli {}", env!("CARGO_PKG_VERSION")),
                )
                .query_param("select", "id")
                .json_body(json!({
                    "app_id": "01H2QZ6Z8WXWNDC0KQ198XCZEW",
                    "name": "Edge app cli installation",
                }));

            then.status(201).json_body(json!([
                {
                    "id": "01H2QZ6Z8WXWNDC0KQ198XCZEB",
                }
            ]));
        });

        //  v4/edge-apps/settings?select=type,default_value,optional,title,help_text&app_id=eq.{}&order=title.asc
        let undefined_secrets_mock = mock_server.mock(|when, then| {
            when.method(GET)
                .path("/v4/edge-apps/secrets/undefined")
                .header("Authorization", "Token token")
                .header(
                    "user-agent",
                    format!("screenly-cli {}", env!("CARGO_PKG_VERSION")),
                )
                .query_param("installation_id", "01H2QZ6Z8WXWNDC0KQ198XCZEB");
            then.status(200).json_body(json!([]));
        });

        let promote_mock = mock_server.mock(|when, then| {
            when.method(PATCH)
                .path("/v4/edge-apps/channels")
                .header("Authorization", "Token token")
                .header(
                    "user-agent",
                    format!("screenly-cli {}", env!("CARGO_PKG_VERSION")),
                )
                .query_param("app_id", "eq.01H2QZ6Z8WXWNDC0KQ198XCZEW")
                .query_param("channel", "eq.public")
                .query_param("select", "channel,app_revision")
                .json_body(json!({
                    "app_revision": 7,
                }));
            then.status(200).json_body(json!([
                {
                    "channel": "public",
                    "app_revision": 7
                }
            ]));
        });

        let config = Config::new(mock_server.base_url());
        let authentication = Authentication::new_with_config(config, "token");
        let command = EdgeAppCommand::new(authentication);
<<<<<<< HEAD
        let manifest = create_edge_app_manifest_for_test(vec![]);
=======
        let manifest = EdgeAppManifest {
            app_id: Some("01H2QZ6Z8WXWNDC0KQ198XCZEW".to_string()),
            entrypoint: None,
            user_version: "1".to_string(),
            description: "asdf".to_string(),
            icon: "asdf".to_string(),
            author: "asdf".to_string(),
            homepage_url: "asdfasdf".to_string(),
            settings: vec![],
        };
>>>>>>> 02179a78

        let result = command.promote_version(&manifest.app_id.unwrap(), 7, &"public".to_string());

        get_version_mock.assert();
        installation_mock.assert();
        installation_mock_create.assert();
        undefined_secrets_mock.assert();
        promote_mock.assert();

        assert!(&result.is_ok());
    }

    #[test]
    fn test_generate_mock_data_creates_file_with_expected_content() {
        let dir = tempdir().unwrap();
        let file_path = dir.path().join("test_manifest.yml");

        // The EdgeAppManifest structure from your example
<<<<<<< HEAD
        let manifest = create_edge_app_manifest_for_test(vec![
            Setting {
                type_: SettingType::String,
                title: "asetting".to_string(),
                optional: false,
                default_value: "yes".to_string(),
                help_text: "help text".to_string(),
            },
            Setting {
                type_: SettingType::String,
                title: "nsetting".to_string(),
                optional: false,
                default_value: "".to_string(),
                help_text: "help text".to_string(),
            },
        ]);
=======
        let manifest = EdgeAppManifest {
            app_id: Some("01H2QZ6Z8WXWNDC0KQ198XCZEW".to_string()),
            entrypoint: None,
            user_version: "1".to_string(),
            description: "asdf".to_string(),
            icon: "asdf".to_string(),
            author: "asdf".to_string(),
            homepage_url: "asdfasdf".to_string(),
            settings: vec![
                Setting {
                    type_: "string".to_string(),
                    title: "asetting".to_string(),
                    optional: false,
                    default_value: "yes".to_string(),
                    help_text: "".to_string(),
                },
                Setting {
                    type_: "string".to_string(),
                    title: "nsetting".to_string(),
                    optional: false,
                    default_value: "".to_string(),
                    help_text: "".to_string(),
                },
            ],
        };
>>>>>>> 02179a78

        EdgeAppManifest::save_to_file(&manifest, &file_path).unwrap();
        let config = Config::new("".to_owned());
        let authentication = Authentication::new_with_config(config, "token");
        let command = EdgeAppCommand::new(authentication);
        command.generate_mock_data(&file_path).unwrap();

        let mock_data_path = dir.path().join(MOCK_DATA_FILENAME);
        assert!(mock_data_path.exists());

        let _generated_content = fs::read_to_string(&mock_data_path).unwrap();
        let _expected_content = r#"metadata:
  coordinates:
    - "37.3861"
    - "-122.0839"
  hostname: "srly-t6kb0ta1jrd9o0w"
  location: "Code Cafe, Mountain View, California"
  screen_name: "Code Cafe Display"
  tags:
    - "All Screens"
settings:
  asetting: "yes"
  nsetting: ""
"#;
    }

    #[test]
    fn test_generate_mock_data_excludes_secret_settings() {
        let dir = tempdir().unwrap();
        let file_path = dir.path().join("test_manifest_with_varied_settings.yml");

<<<<<<< HEAD
        let manifest = create_edge_app_manifest_for_test(vec![
            Setting {
                type_: SettingType::Secret,
                title: "excluded_setting".to_string(),
                optional: false,
                default_value: "0".to_string(),
                help_text: "help text".to_string(),
            },
            Setting {
                type_: SettingType::String,
                title: "included_setting".to_string(),
                optional: false,
                default_value: "".to_string(),
                help_text: "help text".to_string(),
            },
        ]);
=======
        let manifest = EdgeAppManifest {
            app_id: Some("01H2QZ6Z8WXWNDC0KQ198XCZEW".to_string()),
            entrypoint: None,
            user_version: "1".to_string(),
            description: "asdf".to_string(),
            icon: "asdf".to_string(),
            author: "asdf".to_string(),
            homepage_url: "asdfasdf".to_string(),
            settings: vec![
                Setting {
                    type_: "secret".to_string(),
                    title: "excluded_setting".to_string(),
                    optional: false,
                    default_value: "0".to_string(),
                    help_text: "".to_string(),
                },
                Setting {
                    type_: "string".to_string(),
                    title: "included_setting".to_string(),
                    optional: false,
                    default_value: "".to_string(),
                    help_text: "".to_string(),
                },
            ],
        };
>>>>>>> 02179a78

        EdgeAppManifest::save_to_file(&manifest, &file_path).unwrap();
        let config = Config::new("".to_owned());
        let authentication = Authentication::new_with_config(config, "token");
        let command = EdgeAppCommand::new(authentication);
        command.generate_mock_data(&file_path).unwrap();

        let mock_data_path = dir.path().join(MOCK_DATA_FILENAME);
        let content = fs::read_to_string(mock_data_path).unwrap();

        assert!(!content.contains("excluded_setting"));
        assert!(content.contains("included_setting"));
    }

    #[test]
    fn test_ensure_assets_processing_finished_when_processing_failed_should_return_error() {
<<<<<<< HEAD
        let manifest = create_edge_app_manifest_for_test(vec![
            Setting {
                type_: SettingType::String,
                title: "asetting".to_string(),
                optional: false,
                default_value: "".to_string(),
                help_text: "help text".to_string(),
            },
            Setting {
                type_: SettingType::String,
                title: "nsetting".to_string(),
                optional: false,
                default_value: "".to_string(),
                help_text: "help text".to_string(),
            },
        ]);
=======
        let manifest = EdgeAppManifest {
            app_id: Some("01H2QZ6Z8WXWNDC0KQ198XCZEW".to_string()),
            entrypoint: None,
            user_version: "1".to_string(),
            description: "asdf".to_string(),
            icon: "asdf".to_string(),
            author: "asdf".to_string(),
            homepage_url: "asdfasdf".to_string(),
            settings: vec![
                Setting {
                    type_: "string".to_string(),
                    title: "asetting".to_string(),
                    optional: false,
                    default_value: "".to_string(),
                    help_text: "".to_string(),
                },
                Setting {
                    type_: "string".to_string(),
                    title: "nsetting".to_string(),
                    optional: false,
                    default_value: "".to_string(),
                    help_text: "".to_string(),
                },
            ],
        };
>>>>>>> 02179a78

        let mock_server = MockServer::start();

        // "v4/assets?select=status&app_id=eq.{}&app_revision=eq.{}&status=neq.finished&limit=1",
        let finished_processing_mock = mock_server.mock(|when, then| {
            when.method(GET)
                .path("/v4/assets")
                .query_param("select", "status,processing_error,title")
                .query_param("app_id", "eq.01H2QZ6Z8WXWNDC0KQ198XCZEW")
                .query_param("app_revision", "eq.8")
                .query_param("status", "neq.finished");
            then.status(200).json_body(json!([
                {
                    "status": "error",
                    "title": "wrong_file.ext",
                    "processing_error": "File type not supported."
                }
            ]));
        });

        let temp_dir = tempdir().unwrap();
        EdgeAppManifest::save_to_file(&manifest, temp_dir.path().join("screenly.yml").as_path())
            .unwrap();
        let mut file = File::create(temp_dir.path().join("index.html")).unwrap();
        write!(file, "test").unwrap();

        EdgeAppManifest::save_to_file(&manifest, temp_dir.path().join("screenly.yml").as_path())
            .unwrap();
        let config = Config::new(mock_server.base_url());
        let authentication = Authentication::new_with_config(config, "token");
        let command = EdgeAppCommand::new(authentication);
        let result = command.ensure_assets_processing_finished("01H2QZ6Z8WXWNDC0KQ198XCZEW", 8);

        finished_processing_mock.assert();

        assert!(result.is_err());
        assert_eq!(
            result.unwrap_err().to_string(),
            "Asset processing error: Asset \"wrong_file.ext\". Error: \"File type not supported.\""
                .to_string()
        );
    }

    #[test]
    fn test_list_secrets_should_send_correct_request() {
        let mock_server = MockServer::start();

        let secrets_mock = mock_server.mock(|when, then| {
            when.method(GET)
                .path("/v4/edge-apps/settings")
                .header("Authorization", "Token token")
                .header(
                    "user-agent",
                    format!("screenly-cli {}", env!("CARGO_PKG_VERSION")),
                )
                .query_param("select", "optional,title,help_text")
                .query_param("app_id", "eq.01H2QZ6Z8WXWNDC0KQ198XCZEW")
                .query_param("type", "eq.secret")
                .query_param("order", "title.asc");

            then.status(200).json_body(json!([
                {
                    "optional": true,
                    "title": "Example secret1",
                    "help_text": "An example of a secret that is used in index.html"
                },
                {
                    "optional": true,
                    "title": "Example secret2",
                    "help_text": "An example of a secret that is used in index.html"
                },
                {
                    "optional": false,
                    "title": "Example secret3",
                    "help_text": "An example of a secret that is used in index.html"
                }
            ]));
        });

        let config = Config::new(mock_server.base_url());
        let authentication = Authentication::new_with_config(config, "token");
        let command = EdgeAppCommand::new(authentication);
<<<<<<< HEAD
        let manifest = create_edge_app_manifest_for_test(vec![]);
=======
        let manifest = EdgeAppManifest {
            app_id: Some("01H2QZ6Z8WXWNDC0KQ198XCZEW".to_string()),
            entrypoint: None,
            user_version: "1".to_string(),
            description: "asdf".to_string(),
            icon: "asdf".to_string(),
            author: "asdf".to_string(),
            homepage_url: "asdfasdf".to_string(),
            settings: vec![],
        };
>>>>>>> 02179a78

        let result = command.list_secrets(&manifest.app_id.unwrap());

        secrets_mock.assert();

        assert!(result.is_ok());
        let secrets = result.unwrap();
        let secrets_json: Value = serde_json::from_value(secrets.value).unwrap();
        assert_eq!(
            secrets_json,
            json!([
                {
                    "optional": true,
                    "title": "Example secret1",
                    "help_text": "An example of a secret that is used in index.html",
                },
                {
                    "optional": true,
                    "title": "Example secret2",
                    "help_text": "An example of a secret that is used in index.html",
                },
                {
                    "optional": false,
                    "title": "Example secret3",
                    "help_text": "An example of a secret that is used in index.html"
                }
            ])
        );
    }

    #[test]
    fn test_promote_when_there_are_undefined_secrets_should_fail() {
        let mock_server = MockServer::start();

        let installation_mock = mock_server.mock(|when, then| {
            when.method(GET)
                .path("/v4/edge-apps/installations")
                .header("Authorization", "Token token")
                .header(
                    "user-agent",
                    format!("screenly-cli {}", env!("CARGO_PKG_VERSION")),
                )
                .query_param("select", "id")
                .query_param("app_id", "eq.01H2QZ6Z8WXWNDC0KQ198XCZEW")
                .query_param("name", "eq.Edge app cli installation");

            then.status(200).json_body(json!([]));
        });

        let installation_mock_create = mock_server.mock(|when, then| {
            when.method(POST)
                .path("/v4/edge-apps/installations")
                .header("Authorization", "Token token")
                .header(
                    "user-agent",
                    format!("screenly-cli {}", env!("CARGO_PKG_VERSION")),
                )
                .query_param("select", "id")
                .json_body(json!({
                    "app_id": "01H2QZ6Z8WXWNDC0KQ198XCZEW",
                    "name": "Edge app cli installation",
                }));

            then.status(201).json_body(json!([
                {
                    "id": "01H2QZ6Z8WXWNDC0KQ198XCZEB",
                }
            ]));
        });

        //  v4/edge-apps/settings?select=type,default_value,optional,title,help_text&app_id=eq.{}&order=title.asc
        let undefined_secrets_mock = mock_server.mock(|when, then| {
            when.method(GET)
                .path("/v4/edge-apps/secrets/undefined")
                .header("Authorization", "Token token")
                .header(
                    "user-agent",
                    format!("screenly-cli {}", env!("CARGO_PKG_VERSION")),
                )
                .query_param("installation_id", "01H2QZ6Z8WXWNDC0KQ198XCZEB");
            then.status(200)
                .json_body(json!(["undefined_secret", "another_undefined_secret"]));
        });

        let config = Config::new(mock_server.base_url());
        let authentication = Authentication::new_with_config(config, "token");
        let command = EdgeAppCommand::new(authentication);
<<<<<<< HEAD
        let manifest = create_edge_app_manifest_for_test(vec![]);
=======
        let manifest = EdgeAppManifest {
            app_id: Some("01H2QZ6Z8WXWNDC0KQ198XCZEW".to_string()),
            entrypoint: None,
            user_version: "1".to_string(),
            description: "asdf".to_string(),
            icon: "asdf".to_string(),
            author: "asdf".to_string(),
            homepage_url: "asdfasdf".to_string(),
            settings: vec![],
        };
>>>>>>> 02179a78

        let result = command.promote_version(&manifest.app_id.unwrap(), 7, &"public".to_string());

        installation_mock.assert();
        installation_mock_create.assert();
        undefined_secrets_mock.assert();

        assert!(!&result.is_ok());
        assert!(result.unwrap_err().to_string().contains("Warning: these secrets are undefined: [\"undefined_secret\",\"another_undefined_secret\"]."));
    }

    #[test]
    fn test_promote_when_version_doesnt_exist_should_fail() {
        let mock_server = MockServer::start();

        let get_version_mock = mock_server.mock(|when, then| {
            when.method(GET)
                .path("/v4/edge-apps/versions")
                .header("Authorization", "Token token")
                .header(
                    "user-agent",
                    format!("screenly-cli {}", env!("CARGO_PKG_VERSION")),
                )
                .query_param("select", "revision")
                .query_param("app_id", "eq.01H2QZ6Z8WXWNDC0KQ198XCZEW")
                .query_param("revision", "eq.7");

            then.status(200).json_body(json!([]));
        });

        let installation_mock = mock_server.mock(|when, then| {
            when.method(GET)
                .path("/v4/edge-apps/installations")
                .header("Authorization", "Token token")
                .header(
                    "user-agent",
                    format!("screenly-cli {}", env!("CARGO_PKG_VERSION")),
                )
                .query_param("select", "id")
                .query_param("app_id", "eq.01H2QZ6Z8WXWNDC0KQ198XCZEW")
                .query_param("name", "eq.Edge app cli installation");

            then.status(200).json_body(json!([]));
        });

        let installation_mock_create = mock_server.mock(|when, then| {
            when.method(POST)
                .path("/v4/edge-apps/installations")
                .header("Authorization", "Token token")
                .header(
                    "user-agent",
                    format!("screenly-cli {}", env!("CARGO_PKG_VERSION")),
                )
                .query_param("select", "id")
                .json_body(json!({
                    "app_id": "01H2QZ6Z8WXWNDC0KQ198XCZEW",
                    "name": "Edge app cli installation",
                }));

            then.status(201).json_body(json!([
                {
                    "id": "01H2QZ6Z8WXWNDC0KQ198XCZEB",
                }
            ]));
        });

        //  v4/edge-apps/settings?select=type,default_value,optional,title,help_text&app_id=eq.{}&order=title.asc
        let undefined_secrets_mock = mock_server.mock(|when, then| {
            when.method(GET)
                .path("/v4/edge-apps/secrets/undefined")
                .header("Authorization", "Token token")
                .header(
                    "user-agent",
                    format!("screenly-cli {}", env!("CARGO_PKG_VERSION")),
                )
                .query_param("installation_id", "01H2QZ6Z8WXWNDC0KQ198XCZEB");
            then.status(200).json_body(json!([]));
        });

        let config = Config::new(mock_server.base_url());
        let authentication = Authentication::new_with_config(config, "token");
        let command = EdgeAppCommand::new(authentication);
<<<<<<< HEAD
        let manifest = create_edge_app_manifest_for_test(vec![]);
=======
        let manifest = EdgeAppManifest {
            app_id: Some("01H2QZ6Z8WXWNDC0KQ198XCZEW".to_string()),
            entrypoint: None,
            user_version: "1".to_string(),
            description: "asdf".to_string(),
            icon: "asdf".to_string(),
            author: "asdf".to_string(),
            homepage_url: "asdfasdf".to_string(),
            settings: vec![],
        };
>>>>>>> 02179a78

        let result = command.promote_version(&manifest.app_id.unwrap(), 7, &"public".to_string());

        get_version_mock.assert();
        installation_mock.assert();
        installation_mock_create.assert();
        undefined_secrets_mock.assert();

        assert!(!&result.is_ok());
        assert!(result
            .unwrap_err()
            .to_string()
            .contains("Edge App Revision 7 not found"));
    }

    #[test]
    fn test_update_name_should_send_correct_request() {
        let mock_server = MockServer::start();

        let update_name_mock = mock_server.mock(|when, then| {
            when.method(PATCH)
                .path("/v4/edge-apps")
                .header("Authorization", "Token token")
                .header(
                    "user-agent",
                    format!("screenly-cli {}", env!("CARGO_PKG_VERSION")),
                )
                .query_param("id", "eq.01H2QZ6Z8WXWNDC0KQ198XCZEW")
                .query_param("select", "name")
                .json_body(json!({
                    "name": "New name",
                }));

            then.status(200).json_body(json!([
                {
                    "name": "New name",
                }
            ]));
        });

        let config = Config::new(mock_server.base_url());
        let authentication = Authentication::new_with_config(config, "token");
        let command = EdgeAppCommand::new(authentication);
<<<<<<< HEAD
        let manifest = create_edge_app_manifest_for_test(vec![]);
=======
        let manifest = EdgeAppManifest {
            app_id: Some("01H2QZ6Z8WXWNDC0KQ198XCZEW".to_string()),
            entrypoint: None,
            user_version: "1".to_string(),
            description: "asdf".to_string(),
            icon: "asdf".to_string(),
            author: "asdf".to_string(),
            homepage_url: "asdfasdf".to_string(),
            settings: vec![],
        };
>>>>>>> 02179a78

        let result = command.update_name(&manifest.app_id.unwrap(), "New name");
        update_name_mock.assert();
        debug!("result: {:?}", result);
        assert!(result.is_ok());
    }

    #[test]
    fn test_delete_app_should_send_correct_request() {
        let mock_server = MockServer::start();
        mock_server.mock(|when, then| {
            when.method(DELETE)
                .path("/v4/edge-apps")
                .header(
                    "user-agent",
                    format!("screenly-cli {}", env!("CARGO_PKG_VERSION")),
                )
                .header("Authorization", "Token token")
                .query_param("id", "eq.test-id");
            then.status(204);
        });

        let config = Config::new(mock_server.base_url());
        let authentication = Authentication::new_with_config(config, "token");
        let edge_app_command = EdgeAppCommand::new(authentication);
        assert!(edge_app_command.delete_app("test-id").is_ok());
    }

    #[test]
    fn test_clear_app_id_should_remove_app_id_from_manifest() {
        let mock_server = MockServer::start();
<<<<<<< HEAD
        let manifest = create_edge_app_manifest_for_test(vec![]);
=======

        let manifest = EdgeAppManifest {
            app_id: Some("01H2QZ6Z8WXWNDC0KQ198XCZEW".to_string()),
            entrypoint: None,
            user_version: "1".to_string(),
            description: "asdf".to_string(),
            icon: "asdf".to_string(),
            author: "asdf".to_string(),
            homepage_url: "asdfasdf".to_string(),
            settings: vec![],
        };
>>>>>>> 02179a78

        let temp_dir = tempdir().unwrap();
        let temp_path = temp_dir.path().join("screenly.yml");
        let manifest_path = temp_path.as_path();
        EdgeAppManifest::save_to_file(&manifest, manifest_path).unwrap();

        let config = Config::new(mock_server.base_url());
        let authentication = Authentication::new_with_config(config, "token");
        let edge_app_command = EdgeAppCommand::new(authentication);
        assert!(edge_app_command.clear_app_id(manifest_path).is_ok());

        let data = fs::read_to_string(manifest_path).unwrap();
        let new_manifest: EdgeAppManifest = serde_yaml::from_str(&data).unwrap();

        let expected_manifest = EdgeAppManifest {
            app_id: None,
<<<<<<< HEAD
            user_version: Some("1".to_string()),
            description: Some("asdf".to_string()),
            icon: Some("asdf".to_string()),
            author: Some("asdf".to_string()),
            homepage_url: Some("asdfasdf".to_string()),
=======
            entrypoint: None,
            user_version: "1".to_string(),
            description: "asdf".to_string(),
            icon: "asdf".to_string(),
            author: "asdf".to_string(),
            homepage_url: "asdfasdf".to_string(),
>>>>>>> 02179a78
            settings: vec![],
        };

        assert_eq!(new_manifest, expected_manifest);
    }

    #[test]
    fn test_create_version_when_entrypoint_present_should_include_in_payload() {
        let manifest = EdgeAppManifest {
            app_id: Some("01H2QZ6Z8WXWNDC0KQ198XCZEW".to_string()),
            entrypoint: Some("entrypoint.html".to_owned()),
            user_version: "1".to_string(),
            description: "asdf".to_string(),
            icon: "asdf".to_string(),
            author: "asdf".to_string(),
            homepage_url: "asdfasdf".to_string(),
            settings: vec![],
        };

        let mock_server = MockServer::start();

        let create_version_mock = mock_server.mock(|when, then| {
            when.method(POST)
                .path("/v4/edge-apps/versions")
                .header("Authorization", "Token token")
                .header(
                    "user-agent",
                    format!("screenly-cli {}", env!("CARGO_PKG_VERSION")),
                )
                .json_body(json!({
                    "app_id": "01H2QZ6Z8WXWNDC0KQ198XCZEW",
                    "entrypoint": "entrypoint.html",
                    "user_version": "1",
                    "description": "asdf",
                    "icon": "asdf",
                    "author": "asdf",
                    "homepage_url": "asdfasdf",
                    "file_tree": {}
                }));
            then.status(201).json_body(json!([{"revision": 8}]));
        });

        let temp_dir = tempdir().unwrap();
        let temp_path = temp_dir.path().join("screenly.yml");
        let manifest_path = temp_path.as_path();
        EdgeAppManifest::save_to_file(&manifest, manifest_path).unwrap();

        let config = Config::new(mock_server.base_url());
        let authentication = Authentication::new_with_config(config, "token");
        let edge_app_command = EdgeAppCommand::new(authentication);

        let file_tree = HashMap::from([]);
        assert!(edge_app_command
            .create_version(&manifest, file_tree)
            .is_ok());

        create_version_mock.assert();
    }

    #[test]
    fn test_upload_without_app_id_should_fail() {
        let mock_server = MockServer::start();

        let manifest = EdgeAppManifest {
            app_id: None,
            entrypoint: None,
            user_version: "1".to_string(),
            description: "asdf".to_string(),
            icon: "asdf".to_string(),
            author: "asdf".to_string(),
            homepage_url: "asdfasdf".to_string(),
            settings: vec![
                Setting {
                    type_: "string".to_string(),
                    title: "asetting".to_string(),
                    optional: false,
                    default_value: "".to_string(),
                    help_text: "".to_string(),
                },
                Setting {
                    type_: "string".to_string(),
                    title: "nsetting".to_string(),
                    optional: false,
                    default_value: "".to_string(),
                    help_text: "".to_string(),
                },
            ],
        };

        let temp_dir = tempdir().unwrap();
        EdgeAppManifest::save_to_file(&manifest, temp_dir.path().join("screenly.yml").as_path())
            .unwrap();
        let mut file = File::create(temp_dir.path().join("index.html")).unwrap();
        write!(file, "test").unwrap();

        EdgeAppManifest::save_to_file(&manifest, temp_dir.path().join("screenly.yml").as_path())
            .unwrap();
        let config = Config::new(mock_server.base_url());
        let authentication = Authentication::new_with_config(config, "token");
        let command = EdgeAppCommand::new(authentication);
        let result = command.upload(temp_dir.path().join("screenly.yml").as_path(), None);

        assert!(result.is_err());
        assert_eq!(
            result.unwrap_err().to_string(),
            "App id is required. Either in manifest or with --app-id."
        );
    }
}<|MERGE_RESOLUTION|>--- conflicted
+++ resolved
@@ -548,24 +548,8 @@
         manifest: &EdgeAppManifest,
         file_tree: HashMap<String, String>,
     ) -> Result<u32, CommandError> {
-<<<<<<< HEAD
         let mut json = EdgeAppManifest::prepare_payload(manifest);
         json.insert("file_tree", json!(file_tree));
-=======
-        let mut json = json!({
-           "app_id": manifest.app_id,
-           "user_version": manifest.user_version,
-           "description": manifest.description,
-           "icon": manifest.icon,
-           "author": manifest.author,
-           "homepage_url": manifest.homepage_url,
-           "file_tree": file_tree,
-        });
->>>>>>> 02179a78
-
-        if let Some(entrypoint) = &manifest.entrypoint {
-            json["entrypoint"] = json!(entrypoint);
-        }
 
         let response = commands::post(
             &self.authentication,
@@ -974,6 +958,7 @@
             icon: Some("asdf".to_string()),
             author: Some("asdf".to_string()),
             homepage_url: Some("asdfasdf".to_string()),
+            entrypoint: Some("entrypoint.html".to_owned()),
             settings,
         }
     }
@@ -1353,20 +1338,7 @@
         let config = Config::new(mock_server.base_url());
         let authentication = Authentication::new_with_config(config, "token");
         let command = EdgeAppCommand::new(authentication);
-<<<<<<< HEAD
         let manifest = create_edge_app_manifest_for_test(vec![]);
-=======
-        let manifest = EdgeAppManifest {
-            app_id: Some("01H2QZ6Z8WXWNDC0KQ198XCZEW".to_string()),
-            entrypoint: None,
-            user_version: "1".to_string(),
-            description: "asdf".to_string(),
-            icon: "asdf".to_string(),
-            author: "asdf".to_string(),
-            homepage_url: "asdfasdf".to_string(),
-            settings: vec![],
-        };
->>>>>>> 02179a78
 
         let result = command.list_settings(&manifest.app_id.unwrap());
 
@@ -1483,20 +1455,7 @@
         let config = Config::new(mock_server.base_url());
         let authentication = Authentication::new_with_config(config, "token");
         let command = EdgeAppCommand::new(authentication);
-<<<<<<< HEAD
         let manifest = create_edge_app_manifest_for_test(vec![]);
-=======
-        let manifest = EdgeAppManifest {
-            app_id: Some("01H2QZ6Z8WXWNDC0KQ198XCZEW".to_string()),
-            entrypoint: None,
-            user_version: "1".to_string(),
-            description: "asdf".to_string(),
-            icon: "asdf".to_string(),
-            author: "asdf".to_string(),
-            homepage_url: "asdfasdf".to_string(),
-            settings: vec![],
-        };
->>>>>>> 02179a78
 
         let result = command.set_setting(&manifest.app_id.unwrap(), "best_setting", "best_value");
         installation_mock.assert();
@@ -1570,20 +1529,7 @@
         let config = Config::new(mock_server.base_url());
         let authentication = Authentication::new_with_config(config, "token");
         let command = EdgeAppCommand::new(authentication);
-<<<<<<< HEAD
         let manifest = create_edge_app_manifest_for_test(vec![]);
-=======
-        let manifest = EdgeAppManifest {
-            app_id: Some("01H2QZ6Z8WXWNDC0KQ198XCZEW".to_string()),
-            entrypoint: None,
-            user_version: "1".to_string(),
-            description: "asdf".to_string(),
-            icon: "asdf".to_string(),
-            author: "asdf".to_string(),
-            homepage_url: "asdfasdf".to_string(),
-            settings: vec![],
-        };
->>>>>>> 02179a78
 
         let result = command.set_setting(&manifest.app_id.unwrap(), "best_setting", "best_value1");
         installation_mock.assert();
@@ -1655,20 +1601,7 @@
         let config = Config::new(mock_server.base_url());
         let authentication = Authentication::new_with_config(config, "token");
         let command = EdgeAppCommand::new(authentication);
-<<<<<<< HEAD
         let manifest = create_edge_app_manifest_for_test(vec![]);
-=======
-        let manifest = EdgeAppManifest {
-            app_id: Some("01H2QZ6Z8WXWNDC0KQ198XCZEW".to_string()),
-            entrypoint: None,
-            user_version: "1".to_string(),
-            description: "asdf".to_string(),
-            icon: "asdf".to_string(),
-            author: "asdf".to_string(),
-            homepage_url: "asdfasdf".to_string(),
-            settings: vec![],
-        };
->>>>>>> 02179a78
 
         let result = command.set_secret(
             &manifest.app_id.unwrap(),
@@ -1684,7 +1617,6 @@
 
     #[test]
     fn test_upload_should_send_correct_requests() {
-<<<<<<< HEAD
         let mut manifest = create_edge_app_manifest_for_test(vec![
             Setting {
                 type_: SettingType::String,
@@ -1704,33 +1636,6 @@
 
         manifest.user_version = None;
         manifest.author = None;
-=======
-        let manifest = EdgeAppManifest {
-            app_id: Some("01H2QZ6Z8WXWNDC0KQ198XCZEW".to_string()),
-            entrypoint: None,
-            user_version: "1".to_string(),
-            description: "asdf".to_string(),
-            icon: "asdf".to_string(),
-            author: "asdf".to_string(),
-            homepage_url: "asdfasdf".to_string(),
-            settings: vec![
-                Setting {
-                    type_: "string".to_string(),
-                    title: "asetting".to_string(),
-                    optional: false,
-                    default_value: "".to_string(),
-                    help_text: "".to_string(),
-                },
-                Setting {
-                    type_: "string".to_string(),
-                    title: "nsetting".to_string(),
-                    optional: false,
-                    default_value: "".to_string(),
-                    help_text: "".to_string(),
-                },
-            ],
-        };
->>>>>>> 02179a78
 
         let mock_server = MockServer::start();
         // "v4/assets?select=signature&app_id=eq.{}&app_revision=eq.{}&type=eq.edge-app-file",
@@ -1814,6 +1719,7 @@
                     "description": "asdf",
                     "icon": "asdf",
                     "homepage_url": "asdfasdf",
+                    "entrypoint": "entrypoint.html",
                     "file_tree": {
                         "index.html": "0a209f86d081884c7d659a2feaa0c55ad015a3bf4f1b2b0b822cd15d6c15b0f00a08122086cebd0c365d241e32d5b0972c07aae3a8d6499c2a9471aa85943a35577200021a180a14a94a8fe5ccb19ba61c4c0873d391e987982fbbd31000"
                     }
@@ -2071,20 +1977,7 @@
         let config = Config::new(mock_server.base_url());
         let authentication = Authentication::new_with_config(config, "token");
         let command = EdgeAppCommand::new(authentication);
-<<<<<<< HEAD
         let manifest = create_edge_app_manifest_for_test(vec![]);
-=======
-        let manifest = EdgeAppManifest {
-            app_id: Some("01H2QZ6Z8WXWNDC0KQ198XCZEW".to_string()),
-            entrypoint: None,
-            user_version: "1".to_string(),
-            description: "asdf".to_string(),
-            icon: "asdf".to_string(),
-            author: "asdf".to_string(),
-            homepage_url: "asdfasdf".to_string(),
-            settings: vec![],
-        };
->>>>>>> 02179a78
 
         let result = command.promote_version(&manifest.app_id.unwrap(), 7, &"public".to_string());
 
@@ -2103,7 +1996,6 @@
         let file_path = dir.path().join("test_manifest.yml");
 
         // The EdgeAppManifest structure from your example
-<<<<<<< HEAD
         let manifest = create_edge_app_manifest_for_test(vec![
             Setting {
                 type_: SettingType::String,
@@ -2120,33 +2012,6 @@
                 help_text: "help text".to_string(),
             },
         ]);
-=======
-        let manifest = EdgeAppManifest {
-            app_id: Some("01H2QZ6Z8WXWNDC0KQ198XCZEW".to_string()),
-            entrypoint: None,
-            user_version: "1".to_string(),
-            description: "asdf".to_string(),
-            icon: "asdf".to_string(),
-            author: "asdf".to_string(),
-            homepage_url: "asdfasdf".to_string(),
-            settings: vec![
-                Setting {
-                    type_: "string".to_string(),
-                    title: "asetting".to_string(),
-                    optional: false,
-                    default_value: "yes".to_string(),
-                    help_text: "".to_string(),
-                },
-                Setting {
-                    type_: "string".to_string(),
-                    title: "nsetting".to_string(),
-                    optional: false,
-                    default_value: "".to_string(),
-                    help_text: "".to_string(),
-                },
-            ],
-        };
->>>>>>> 02179a78
 
         EdgeAppManifest::save_to_file(&manifest, &file_path).unwrap();
         let config = Config::new("".to_owned());
@@ -2178,7 +2043,6 @@
         let dir = tempdir().unwrap();
         let file_path = dir.path().join("test_manifest_with_varied_settings.yml");
 
-<<<<<<< HEAD
         let manifest = create_edge_app_manifest_for_test(vec![
             Setting {
                 type_: SettingType::Secret,
@@ -2195,33 +2059,6 @@
                 help_text: "help text".to_string(),
             },
         ]);
-=======
-        let manifest = EdgeAppManifest {
-            app_id: Some("01H2QZ6Z8WXWNDC0KQ198XCZEW".to_string()),
-            entrypoint: None,
-            user_version: "1".to_string(),
-            description: "asdf".to_string(),
-            icon: "asdf".to_string(),
-            author: "asdf".to_string(),
-            homepage_url: "asdfasdf".to_string(),
-            settings: vec![
-                Setting {
-                    type_: "secret".to_string(),
-                    title: "excluded_setting".to_string(),
-                    optional: false,
-                    default_value: "0".to_string(),
-                    help_text: "".to_string(),
-                },
-                Setting {
-                    type_: "string".to_string(),
-                    title: "included_setting".to_string(),
-                    optional: false,
-                    default_value: "".to_string(),
-                    help_text: "".to_string(),
-                },
-            ],
-        };
->>>>>>> 02179a78
 
         EdgeAppManifest::save_to_file(&manifest, &file_path).unwrap();
         let config = Config::new("".to_owned());
@@ -2238,7 +2075,6 @@
 
     #[test]
     fn test_ensure_assets_processing_finished_when_processing_failed_should_return_error() {
-<<<<<<< HEAD
         let manifest = create_edge_app_manifest_for_test(vec![
             Setting {
                 type_: SettingType::String,
@@ -2255,33 +2091,6 @@
                 help_text: "help text".to_string(),
             },
         ]);
-=======
-        let manifest = EdgeAppManifest {
-            app_id: Some("01H2QZ6Z8WXWNDC0KQ198XCZEW".to_string()),
-            entrypoint: None,
-            user_version: "1".to_string(),
-            description: "asdf".to_string(),
-            icon: "asdf".to_string(),
-            author: "asdf".to_string(),
-            homepage_url: "asdfasdf".to_string(),
-            settings: vec![
-                Setting {
-                    type_: "string".to_string(),
-                    title: "asetting".to_string(),
-                    optional: false,
-                    default_value: "".to_string(),
-                    help_text: "".to_string(),
-                },
-                Setting {
-                    type_: "string".to_string(),
-                    title: "nsetting".to_string(),
-                    optional: false,
-                    default_value: "".to_string(),
-                    help_text: "".to_string(),
-                },
-            ],
-        };
->>>>>>> 02179a78
 
         let mock_server = MockServer::start();
 
@@ -2364,20 +2173,7 @@
         let config = Config::new(mock_server.base_url());
         let authentication = Authentication::new_with_config(config, "token");
         let command = EdgeAppCommand::new(authentication);
-<<<<<<< HEAD
         let manifest = create_edge_app_manifest_for_test(vec![]);
-=======
-        let manifest = EdgeAppManifest {
-            app_id: Some("01H2QZ6Z8WXWNDC0KQ198XCZEW".to_string()),
-            entrypoint: None,
-            user_version: "1".to_string(),
-            description: "asdf".to_string(),
-            icon: "asdf".to_string(),
-            author: "asdf".to_string(),
-            homepage_url: "asdfasdf".to_string(),
-            settings: vec![],
-        };
->>>>>>> 02179a78
 
         let result = command.list_secrets(&manifest.app_id.unwrap());
 
@@ -2465,20 +2261,7 @@
         let config = Config::new(mock_server.base_url());
         let authentication = Authentication::new_with_config(config, "token");
         let command = EdgeAppCommand::new(authentication);
-<<<<<<< HEAD
         let manifest = create_edge_app_manifest_for_test(vec![]);
-=======
-        let manifest = EdgeAppManifest {
-            app_id: Some("01H2QZ6Z8WXWNDC0KQ198XCZEW".to_string()),
-            entrypoint: None,
-            user_version: "1".to_string(),
-            description: "asdf".to_string(),
-            icon: "asdf".to_string(),
-            author: "asdf".to_string(),
-            homepage_url: "asdfasdf".to_string(),
-            settings: vec![],
-        };
->>>>>>> 02179a78
 
         let result = command.promote_version(&manifest.app_id.unwrap(), 7, &"public".to_string());
 
@@ -2561,20 +2344,7 @@
         let config = Config::new(mock_server.base_url());
         let authentication = Authentication::new_with_config(config, "token");
         let command = EdgeAppCommand::new(authentication);
-<<<<<<< HEAD
         let manifest = create_edge_app_manifest_for_test(vec![]);
-=======
-        let manifest = EdgeAppManifest {
-            app_id: Some("01H2QZ6Z8WXWNDC0KQ198XCZEW".to_string()),
-            entrypoint: None,
-            user_version: "1".to_string(),
-            description: "asdf".to_string(),
-            icon: "asdf".to_string(),
-            author: "asdf".to_string(),
-            homepage_url: "asdfasdf".to_string(),
-            settings: vec![],
-        };
->>>>>>> 02179a78
 
         let result = command.promote_version(&manifest.app_id.unwrap(), 7, &"public".to_string());
 
@@ -2618,20 +2388,7 @@
         let config = Config::new(mock_server.base_url());
         let authentication = Authentication::new_with_config(config, "token");
         let command = EdgeAppCommand::new(authentication);
-<<<<<<< HEAD
         let manifest = create_edge_app_manifest_for_test(vec![]);
-=======
-        let manifest = EdgeAppManifest {
-            app_id: Some("01H2QZ6Z8WXWNDC0KQ198XCZEW".to_string()),
-            entrypoint: None,
-            user_version: "1".to_string(),
-            description: "asdf".to_string(),
-            icon: "asdf".to_string(),
-            author: "asdf".to_string(),
-            homepage_url: "asdfasdf".to_string(),
-            settings: vec![],
-        };
->>>>>>> 02179a78
 
         let result = command.update_name(&manifest.app_id.unwrap(), "New name");
         update_name_mock.assert();
@@ -2663,21 +2420,7 @@
     #[test]
     fn test_clear_app_id_should_remove_app_id_from_manifest() {
         let mock_server = MockServer::start();
-<<<<<<< HEAD
         let manifest = create_edge_app_manifest_for_test(vec![]);
-=======
-
-        let manifest = EdgeAppManifest {
-            app_id: Some("01H2QZ6Z8WXWNDC0KQ198XCZEW".to_string()),
-            entrypoint: None,
-            user_version: "1".to_string(),
-            description: "asdf".to_string(),
-            icon: "asdf".to_string(),
-            author: "asdf".to_string(),
-            homepage_url: "asdfasdf".to_string(),
-            settings: vec![],
-        };
->>>>>>> 02179a78
 
         let temp_dir = tempdir().unwrap();
         let temp_path = temp_dir.path().join("screenly.yml");
@@ -2694,20 +2437,12 @@
 
         let expected_manifest = EdgeAppManifest {
             app_id: None,
-<<<<<<< HEAD
             user_version: Some("1".to_string()),
             description: Some("asdf".to_string()),
             icon: Some("asdf".to_string()),
             author: Some("asdf".to_string()),
             homepage_url: Some("asdfasdf".to_string()),
-=======
-            entrypoint: None,
-            user_version: "1".to_string(),
-            description: "asdf".to_string(),
-            icon: "asdf".to_string(),
-            author: "asdf".to_string(),
-            homepage_url: "asdfasdf".to_string(),
->>>>>>> 02179a78
+            entrypoint: Some("entrypoint.html".to_owned()),
             settings: vec![],
         };
 
@@ -2716,16 +2451,7 @@
 
     #[test]
     fn test_create_version_when_entrypoint_present_should_include_in_payload() {
-        let manifest = EdgeAppManifest {
-            app_id: Some("01H2QZ6Z8WXWNDC0KQ198XCZEW".to_string()),
-            entrypoint: Some("entrypoint.html".to_owned()),
-            user_version: "1".to_string(),
-            description: "asdf".to_string(),
-            icon: "asdf".to_string(),
-            author: "asdf".to_string(),
-            homepage_url: "asdfasdf".to_string(),
-            settings: vec![],
-        };
+        let manifest = create_edge_app_manifest_for_test(vec![]);
 
         let mock_server = MockServer::start();
 
@@ -2739,12 +2465,12 @@
                 )
                 .json_body(json!({
                     "app_id": "01H2QZ6Z8WXWNDC0KQ198XCZEW",
-                    "entrypoint": "entrypoint.html",
                     "user_version": "1",
                     "description": "asdf",
                     "icon": "asdf",
                     "author": "asdf",
                     "homepage_url": "asdfasdf",
+                    "entrypoint": "entrypoint.html",
                     "file_tree": {}
                 }));
             then.status(201).json_body(json!([{"revision": 8}]));
@@ -2771,31 +2497,25 @@
     fn test_upload_without_app_id_should_fail() {
         let mock_server = MockServer::start();
 
-        let manifest = EdgeAppManifest {
-            app_id: None,
-            entrypoint: None,
-            user_version: "1".to_string(),
-            description: "asdf".to_string(),
-            icon: "asdf".to_string(),
-            author: "asdf".to_string(),
-            homepage_url: "asdfasdf".to_string(),
-            settings: vec![
-                Setting {
-                    type_: "string".to_string(),
-                    title: "asetting".to_string(),
-                    optional: false,
-                    default_value: "".to_string(),
-                    help_text: "".to_string(),
-                },
-                Setting {
-                    type_: "string".to_string(),
-                    title: "nsetting".to_string(),
-                    optional: false,
-                    default_value: "".to_string(),
-                    help_text: "".to_string(),
-                },
-            ],
-        };
+        let mut manifest = create_edge_app_manifest_for_test(vec![
+            Setting {
+                type_: SettingType::String,
+                title: "asetting".to_string(),
+                optional: false,
+                default_value: "".to_string(),
+                help_text: "help text".to_string(),
+            },
+            Setting {
+                type_: SettingType::String,
+                title: "nsetting".to_string(),
+                optional: false,
+                default_value: "".to_string(),
+                help_text: "help text".to_string(),
+            },
+        ]);
+
+        manifest.app_id = None;
+        manifest.entrypoint = None;
 
         let temp_dir = tempdir().unwrap();
         EdgeAppManifest::save_to_file(&manifest, temp_dir.path().join("screenly.yml").as_path())
