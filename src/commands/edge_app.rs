use crate::authentication::Authentication;
use crate::commands;
use crate::commands::{
    CommandError, EdgeAppManifest, EdgeAppSecrets, SettingType, EdgeAppSettings, EdgeAppVersions, EdgeApps,
    Setting,
};
use indicatif::ProgressBar;
use log::debug;
use std::collections::HashMap;
use std::{str, thread};

use reqwest::header::HeaderMap;
use reqwest::StatusCode;
use serde::{Deserialize, Serialize};
use serde_json::{json, Value};
use serde_yaml;
use std::fs;
use std::fs::File;
use std::io::Write;
use std::path::{Path, PathBuf};
use std::sync::{Arc, Mutex};

use rayon::iter::{IntoParallelRefIterator, ParallelIterator};
use std::time::{Duration, Instant};

use crate::commands::edge_app_utils::{
    collect_paths_for_upload, detect_changed_files, detect_changed_settings,
    ensure_edge_app_has_all_necessary_files, generate_file_tree, FileChanges, SettingChanges,
};

use crate::commands::edge_app_server::{run_server, Metadata, MOCK_DATA_FILENAME};

pub struct EdgeAppCommand {
    authentication: Authentication,
}

#[derive(Clone, Debug, Default, PartialEq, Serialize, Deserialize)]
pub struct AssetSignature {
    pub(crate) signature: String,
}

#[derive(Clone, Debug, Default, PartialEq, Serialize, Deserialize)]
pub struct EdgeAppCreationResponse {
    #[serde(default)]
    pub id: String,
    #[serde(default)]
    pub name: String,
}

impl EdgeAppCommand {
    pub fn new(authentication: Authentication) -> Self {
        Self { authentication }
    }

    pub fn create(&self, name: &str, path: &Path) -> Result<(), CommandError> {
        let parent_dir_path = path.parent().ok_or(CommandError::FileSystemError(
            "Can not obtain edge app root directory.".to_owned(),
        ))?;
        let index_html_path = parent_dir_path.join("index.html");

        if Path::new(&path).exists() || Path::new(&index_html_path).exists() {
            return Err(CommandError::FileSystemError(format!(
                "The directory {} already contains a screenly.yml or index.html file. Use --in-place if you want to create an Edge App in this directory",
                parent_dir_path.display()
            )));
        }

        let response = commands::post(
            &self.authentication,
            "v4/edge-apps?select=id,name",
            &json!({ "name": name }),
        )?;

        let json_response = serde_json::from_value::<Vec<EdgeAppCreationResponse>>(response)?;
        let app_id = json_response[0].id.clone();
        if app_id.is_empty() {
            return Err(CommandError::MissingField);
        }

        let manifest = EdgeAppManifest {
            app_id: Some(app_id),
            settings: vec![Setting {
                title: "greeting".to_string(),
                type_: SettingType::Secret,
                default_value: "stranger".to_string(),
                optional: true,
                help_text: "An example of a setting that is used in index.html".to_string(),
            }],
            ..Default::default()
        };

        EdgeAppManifest::save_to_file(&manifest, path)?;

        let index_html_template = include_str!("../../data/index.html");
        let index_html_file = File::create(&index_html_path)?;
        write!(&index_html_file, "{index_html_template}")?;

        Ok(())
    }

    pub fn create_in_place(&self, name: &str, path: &Path) -> Result<(), CommandError> {
        let parent_dir_path = path.parent().ok_or(CommandError::FileSystemError(
            "Can not obtain edge app root directory.".to_owned(),
        ))?;
        let index_html_path = parent_dir_path.join("index.html");

        if !(Path::new(&path).exists() && Path::new(&index_html_path).exists()) {
            return Err(CommandError::FileSystemError(format!(
                "The directory {} should contain screenly.yml and index.html files",
                parent_dir_path.display()
            )));
        }

        let data = fs::read_to_string(path)?;
        let mut manifest: EdgeAppManifest = serde_yaml::from_str(&data)?;

        if manifest.app_id.is_some() {
            return Err(CommandError::InitializationError("The operation can only proceed when 'app_id' is not set in the 'screenly.yml' configuration file".to_string()));
        }

        let response = commands::post(
            &self.authentication,
            "v4/edge-apps?select=id,name",
            &json!({ "name": name }),
        )?;

        let json_response = serde_json::from_value::<Vec<EdgeAppCreationResponse>>(response)?;
        let app_id = json_response[0].id.clone();
        if app_id.is_empty() {
            return Err(CommandError::MissingField);
        }

        manifest.app_id = Some(app_id);
        EdgeAppManifest::save_to_file(&manifest, path)?;

        Ok(())
    }

    pub fn list(&self) -> Result<EdgeApps, CommandError> {
        Ok(EdgeApps::new(commands::get(
            &self.authentication,
            "v4/edge-apps?select=id,name",
        )?))
    }

    pub fn list_versions(&self, app_id: &str) -> Result<EdgeAppVersions, CommandError> {
        Ok(EdgeAppVersions::new(commands::get(
            &self.authentication,
            &format!(
                "v4/edge-apps/versions?select=edge_app_channels(channel),revision,user_version,description,published&app_id=eq.{}",
                app_id
            ),
        )?))
    }

    pub fn list_settings(&self, app_id: &str) -> Result<EdgeAppSettings, CommandError> {
        let installation_id = self.get_or_create_installation(app_id)?;
        let response = commands::get(
            &self.authentication,
            &format!(
                "v4/edge-apps/settings/values?select=title,value&installation_id=eq.{}",
                installation_id
            ),
        )?;

        #[derive(Clone, Debug, Default, PartialEq, Serialize, Deserialize)]
        struct SettingValue {
            title: String,
            value: String,
        }
        let settings: HashMap<String, String> =
            serde_json::from_value::<Vec<SettingValue>>(response)?
                .into_iter()
                .map(|setting| (setting.title, setting.value))
                .collect();

        let mut app_settings: Vec<HashMap<String, serde_json::Value>> = serde_json::from_value(commands::get(&self.authentication,
                                                                                                             &format!("v4/edge-apps/settings?select=type,default_value,optional,title,help_text&app_id=eq.{}&order=title.asc&type=eq.string",
                                                                                                                      app_id,
                                                                                                             ))?)?;

        // Combine settings and values into one object
        for setting in app_settings.iter_mut() {
            let title = setting
                .get("title")
                .and_then(|t| t.as_str())
                .ok_or_else(|| {
                    eprintln!("Title field not found in the setting.");
                    CommandError::MissingField
                })?;

            let value = match settings.get(title) {
                Some(v) => v,
                None => continue,
            };

            setting.insert("value".to_string(), Value::String(value.to_string()));
        }

        Ok(EdgeAppSettings::new(serde_json::to_value(app_settings)?))
    }

    pub fn list_secrets(&self, app_id: &str) -> Result<EdgeAppSecrets, CommandError> {
        let app_secrets: Vec<HashMap<String, serde_json::Value>> = serde_json::from_value(
            commands::get(
                &self.authentication,
                &format!("v4/edge-apps/settings?select=optional,title,help_text&app_id=eq.{}&order=title.asc&type=eq.secret", app_id,)
            )?
        )?;

        Ok(EdgeAppSecrets::new(serde_json::to_value(app_secrets)?))
    }

    pub fn set_setting(
        &self,
        app_id: &str,
        setting_key: &str,
        setting_value: &str,
    ) -> Result<(), CommandError> {
        let installation_id = self.get_or_create_installation(app_id)?;

        let response = commands::get(
            &self.authentication,
            &format!(
                "v4/edge-apps/settings/values?select=title&installation_id=eq.{}&title=eq.{}",
                installation_id, setting_key,
            ),
        )?;

        #[derive(Clone, Debug, Default, PartialEq, Serialize, Deserialize)]
        struct SettingValue {
            title: String,
        }

        let setting_values = serde_json::from_value::<Vec<SettingValue>>(response)?;
        if setting_values.is_empty() {
            commands::post(
                &self.authentication,
                "v4/edge-apps/settings/values",
                &json!(
                    {
                        "installation_id": installation_id,
                        "title": setting_key,
                        "value": setting_value,
                    }
                ),
            )?;
        } else {
            commands::patch(
                &self.authentication,
                &format!(
                    "v4/edge-apps/settings/values?installation_id=eq.{}&title=eq.{}",
                    installation_id, setting_key,
                ),
                &json!(
                    {
                        "value": setting_value,
                    }
                ),
            )?;
        }

        Ok(())
    }

    pub fn set_secret(
        &self,
        app_id: &str,
        secret_key: &str,
        secret_value: &str,
    ) -> Result<(), CommandError> {
        let installation_id = self.get_or_create_installation(app_id)?;

        commands::post(
            &self.authentication,
            "v4/edge-apps/secrets/values",
            &json!(
                {
                    "installation_id": installation_id,
                    "title": secret_key,
                    "value": secret_value,
                }
            ),
        )?;

        Ok(())
    }

    pub fn run(&self, path: &Path, secrets: Vec<(String, String)>) -> Result<(), anyhow::Error> {
        let address_shared = Arc::new(Mutex::new(None));
        let address_clone = address_shared.clone();

        let runtime = tokio::runtime::Runtime::new().unwrap();
        let path = path.to_path_buf();
        runtime.block_on(async {
            tokio::spawn(async move {
                let address = run_server(path.as_path(), secrets).await.unwrap();
                let mut locked_address = address_clone.lock().unwrap();
                *locked_address = Some(address);
            })
            .await
            .unwrap();

            while address_shared.lock().unwrap().is_none() {
                tokio::time::sleep(std::time::Duration::from_millis(100)).await;
            }

            println!(
                "Edge app emulator is running at {}/index.html",
                address_shared.lock().unwrap().as_ref().unwrap()
            );

            loop {
                tokio::time::sleep(std::time::Duration::from_secs(3600)).await;
            }
        });

        Ok(())
    }

    pub fn upload(self, path: &Path, app_id: Option<String>) -> Result<u32, CommandError> {
        let data = fs::read_to_string(path)?;
        let mut manifest: EdgeAppManifest = serde_yaml::from_str(&data)?;

        // override app_id if user passed it
        if let Some(id) = app_id {
            manifest.app_id = Some(id);
        }
        let actual_app_id = match manifest.app_id {
            Some(ref id) => id,
            None => return Err(CommandError::MissingField),
        };

        let edge_app_dir = path.parent().ok_or(CommandError::MissingField)?;

        let local_files = collect_paths_for_upload(edge_app_dir)?;
        ensure_edge_app_has_all_necessary_files(&local_files)?;

        let revision = self.get_latest_revision(actual_app_id).unwrap_or(0);

        let remote_files = self.get_version_asset_signatures(actual_app_id, revision)?;
        let changed_files = detect_changed_files(&local_files, &remote_files)?;
        debug!("Changed files: {:?}", &changed_files);

        let remote_settings = serde_json::from_value::<Vec<Setting>>(commands::get(
            &self.authentication,
            &format!(
                "v4/edge-apps/settings?select=type,default_value,optional,title,help_text&app_id=eq.{}&order=title.asc",
                actual_app_id,
            ),
        )?)?;

        let changed_settings = detect_changed_settings(&manifest, &remote_settings)?;
        self.upload_changed_settings(actual_app_id.clone(), &changed_settings)?;

        let file_tree = generate_file_tree(&local_files, edge_app_dir);

        let old_file_tree = self.get_file_tree(actual_app_id, revision);

        let file_tree_changed = match old_file_tree {
            Ok(tree) => file_tree != tree,
            Err(_) => true,
        };

        debug!("File tree changed: {}", file_tree_changed);
        if !self.requires_upload(&changed_files) && !file_tree_changed {
            return Err(CommandError::NoChangesToUpload(
                "No changes detected".to_owned(),
            ));
        }

        // now that we know we have changes, we can create a new version
        let revision =
            self.create_version(&manifest, generate_file_tree(&local_files, edge_app_dir))?;

        self.upload_changed_files(edge_app_dir, actual_app_id, revision, &changed_files)?;
        debug!("Files uploaded");

        self.ensure_assets_processing_finished(actual_app_id, revision)?;
        // now we freeze it by publishing it
        self.publish(actual_app_id, revision)?;
        debug!("Edge app published.");

        self.get_or_create_installation(actual_app_id)?;

        Ok(revision)
    }

    pub fn promote_version(
        &self,
        app_id: &str,
        revision: &u32,
        channel: &String,
    ) -> Result<(), CommandError> {
        let secrets = self.get_undefined_secrets(app_id)?;
        if !secrets.is_empty() {
            return Err(CommandError::UndefinedSecrets(serde_json::to_string(
                &secrets,
            )?));
        }

        debug!("All secrets are defined.");

        let get_response = commands::get(
            &self.authentication,
            &format!(
                "v4/edge-apps/versions?select=revision&app_id=eq.{}&revision=eq.{}",
                app_id, revision
            ),
        )?;
        let version =
            serde_json::from_value::<Vec<HashMap<String, serde_json::Value>>>(get_response)?;
        if version.is_empty() {
            return Err(CommandError::RevisionNotFound(revision.to_string()));
        }

        let response = commands::patch(
            &self.authentication,
            &format!(
                "v4/edge-apps/channels?select=channel,app_revision&channel=eq.{}&app_id=eq.{}",
                channel, app_id
            ),
            &json!(
            {
                "app_revision": revision,
            }),
        )?;

        #[derive(Clone, Debug, Default, PartialEq, Deserialize)]
        struct Channel {
            app_revision: u32,
            channel: String,
        }

        let channels = serde_json::from_value::<Vec<Channel>>(response)?;
        if channels.is_empty() {
            return Err(CommandError::MissingField);
        }
        if &channels[0].channel != channel || &channels[0].app_revision != revision {
            return Err(CommandError::MissingField);
        }

        Ok(())
    }

    pub fn get_app_name(&self, app_id: &str) -> Result<String, CommandError> {
        let response = commands::get(
            &self.authentication,
            &format!("v4/edge-apps/edge-apps?select=name&id=eq.{}", app_id),
        )?;

        #[derive(Clone, Debug, Default, PartialEq, Serialize, Deserialize)]
        struct App {
            name: String,
        }

        let apps = serde_json::from_value::<Vec<App>>(response)?;
        if apps.is_empty() {
            return Err(CommandError::MissingField);
        }

        Ok(apps[0].name.clone())
    }

    pub fn delete_app(&self, app_id: &str) -> Result<(), CommandError> {
        commands::delete(
            &self.authentication,
            &format!("v4/edge-apps?id=eq.{}", app_id),
        )?;

        Ok(())
    }

    pub fn clear_app_id(&self, path: &Path) -> Result<(), CommandError> {
        let data = fs::read_to_string(path)?;
        let mut manifest: EdgeAppManifest = serde_yaml::from_str(&data)?;

        manifest.app_id = None;
        EdgeAppManifest::save_to_file(&manifest, PathBuf::from(path).as_path())?;

        Ok(())
    }

    pub fn update_name(&self, app_id: &str, name: &str) -> Result<(), CommandError> {
        commands::patch(
            &self.authentication,
            &format!("v4/edge-apps?select=name&id=eq.{}", app_id),
            &json!(
            {
                "name": name,
            }),
        )?;

        Ok(())
    }

    pub fn generate_mock_data(&self, path: &Path) -> Result<(), CommandError> {
        let data = fs::read_to_string(path)?;
        let manifest: EdgeAppManifest = serde_yaml::from_str(&data)?;
        let edge_app_dir = path.parent().ok_or(CommandError::MissingField)?;

        let default_metadata = Metadata::default();

        let mut settings: HashMap<String, serde_yaml::Value> = HashMap::new();
        for setting in &manifest.settings {
            if setting.type_ != SettingType::Secret {
                settings.insert(
                    setting.title.clone(),
                    serde_yaml::Value::String(setting.default_value.clone()),
                );
            }
        }

        let mut mock_data: HashMap<String, serde_yaml::Value> = HashMap::new();
        mock_data.insert(
            "metadata".to_string(),
            serde_yaml::to_value(default_metadata)?,
        );
        mock_data.insert("settings".to_string(), serde_yaml::to_value(settings)?);

        let mock_data_yaml = serde_yaml::to_string(&mock_data)?;

        fs::write(edge_app_dir.join(MOCK_DATA_FILENAME), mock_data_yaml)?;

        Ok(())
    }
    fn get_undefined_secrets(&self, app_id: &str) -> Result<Vec<String>, CommandError> {
        let installation_id = self.get_or_create_installation(app_id)?;

        let undefined_secrets_response = commands::get(
            &self.authentication,
            &format!(
                "v4/edge-apps/secrets/undefined?installation_id={}",
                installation_id
            ),
        )?;

        let titles = serde_json::from_value::<Vec<String>>(undefined_secrets_response)?;

        Ok(titles)
    }

    fn create_version(
        &self,
        manifest: &EdgeAppManifest,
        file_tree: HashMap<String, String>,
    ) -> Result<u32, CommandError> {
        let json = json!({
           "app_id": manifest.app_id,
           "user_version": manifest.user_version,
           "description": manifest.description,
           "icon": manifest.icon,
           "author": manifest.author,
           "homepage_url": manifest.homepage_url,
           "file_tree": file_tree,
        });

        let response = commands::post(
            &self.authentication,
            "v4/edge-apps/versions?select=revision",
            &json,
        )?;
        if let Some(arr) = response.as_array() {
            if let Some(obj) = arr.get(0) {
                if let Some(revision) = obj["revision"].as_u64() {
                    debug!("New version revision: {}", revision);
                    return Ok(revision as u32);
                }
            }
        }

        Err(CommandError::MissingField)
    }

    fn get_latest_revision(&self, app_id: &str) -> Result<u32, CommandError> {
        let response = commands::get(
            &self.authentication,
            &format!(
                "v4/edge-apps/versions?select=revision&order=revision.desc&limit=1&app_id=eq.{}",
                app_id
            ),
        )?;

        #[derive(Deserialize)]
        struct EdgeAppVersion {
            revision: u32,
        }

        let versions: Vec<EdgeAppVersion> = serde_json::from_value(response)?;
        if let Some(version) = versions.get(0) {
            Ok(version.revision)
        } else {
            Err(CommandError::MissingField)
        }
    }

    fn get_file_tree(
        &self,
        app_id: &str,
        revision: u32,
    ) -> Result<HashMap<String, String>, CommandError> {
        let response = commands::get(
            &self.authentication,
            &format!(
                "v4/edge-apps/versions?select=file_tree&app_id=eq.{}&revision=eq.{}",
                app_id, revision
            ),
        )?;

        #[derive(Clone, Debug, Default, PartialEq, Deserialize)]
        struct FileTree {
            file_tree: HashMap<String, String>,
        }

        let file_tree = serde_json::from_value::<Vec<FileTree>>(response)?;
        if file_tree.is_empty() {
            return Ok(HashMap::new());
        }

        Ok(file_tree[0].file_tree.clone())
    }

    fn requires_upload(&self, changed_files: &FileChanges) -> bool {
        changed_files.has_changes()
    }

    fn get_version_asset_signatures(
        &self,
        app_id: &str,
        revision: u32,
    ) -> Result<Vec<AssetSignature>, CommandError> {
        Ok(serde_json::from_value(commands::get(
            &self.authentication,
            &format!(
                "v4/assets?select=signature&app_id=eq.{}&app_revision=eq.{}&type=eq.edge-app-file",
                app_id, revision
            ),
        )?)?)
    }

    fn ensure_assets_processing_finished(
        &self,
        app_id: &str,
        revision: u32,
    ) -> Result<(), CommandError> {
        const SLEEP_TIME: u64 = 2;
        const MAX_WAIT_TIME: u64 = 1000; // 1000 seconds - it could take a while for assets to process

        let mut pb: Option<ProgressBar> = Option::None;
        let mut assets_to_process = 0;
        let start_time = Instant::now();

        loop {
            // TODO: we are not handling possible errors in asset processing here.
            // Which are unlikely to happen, because we upload assets as they are, but still
            if start_time.elapsed().as_secs() > MAX_WAIT_TIME {
                return Err(CommandError::AssetProcessingTimeout);
            }

            let value = commands::get(
                &self.authentication,
                &format!(
                    "v4/assets?select=status,processing_error,title&app_id=eq.{}&app_revision=eq.{}&status=neq.finished",
                    app_id, revision
                ),
            )?;
            debug!("ensure_assets_processing_finished: {:?}", &value);

            if let Some(array) = value.as_array() {
                for item in array {
                    if let Some(status) = item["status"].as_str() {
                        if status == "error" {
                            return Err(CommandError::AssetProcessingError(format!(
                                "Asset {}. Error: {}",
                                item["title"], item["processing_error"]
                            )));
                        }
                    }
                }

                if array.is_empty() {
                    if let Some(progress_bar) = pb.as_ref() {
                        progress_bar.finish_with_message("Assets processed");
                    }
                    break;
                }
                match &mut pb {
                    Some(ref mut progress_bar) => {
                        progress_bar.set_position(assets_to_process - (array.len() as u64));
                        progress_bar.set_message("Processing Items:");
                    }
                    None => {
                        pb = Some(ProgressBar::new(array.len() as u64));
                        assets_to_process = array.len() as u64;
                    }
                }
            }
            thread::sleep(Duration::from_secs(SLEEP_TIME));
        }
        Ok(())
    }

    fn get_or_create_installation(&self, app_id: &str) -> Result<String, CommandError> {
        let installation_id = match self.get_installation(app_id) {
            Ok(installation) => {
                debug!("Found installation. No need to install.");
                installation
            }
            Err(_) => {
                debug!("No installation found. Installing...");
                self.install_edge_app(app_id)?
            }
        };

        Ok(installation_id)
    }

    fn get_installation(&self, app_id: &str) -> Result<String, CommandError> {
        let v = commands::get(
            &self.authentication,
            &format!(
                "v4/edge-apps/installations?select=id&app_id=eq.{}&name=eq.Edge app cli installation",
                app_id
            ),
        )?;

        #[derive(Clone, Debug, Default, PartialEq, Serialize, Deserialize)]
        struct Installation {
            id: String,
        }

        let installation = serde_json::from_value::<Vec<Installation>>(v)?;
        if installation.is_empty() {
            return Err(CommandError::MissingField);
        }

        Ok(installation[0].id.clone())
    }

    fn upload_changed_settings(
        &self,
        app_id: String,
        changed_settings: &SettingChanges,
    ) -> Result<(), CommandError> {
        for setting in &changed_settings.creates {
            self.create_setting(app_id.clone(), setting)?;
        }
        for setting in &changed_settings.updates {
            self.update_setting(app_id.clone(), setting)?;
        }
        Ok(())
    }

    fn upload_changed_files(
        &self,
        edge_app_dir: &Path,
        app_id: &str,
        revision: u32,
        changed_files: &FileChanges,
    ) -> Result<(), CommandError> {
        debug!("Changed files: {:#?}", changed_files);

        if !changed_files.copies.is_empty() {
            self.copy_edge_app_assets(app_id, revision, &changed_files.copies)?;
        }

        debug!("Uploading edge app assets");

        let file_paths: Vec<PathBuf> = changed_files
            .uploads
            .iter()
            .map(|file| edge_app_dir.join(&file.path))
            .collect();

        self.upload_edge_app_assets(app_id, revision, &file_paths)?;

        Ok(())
    }

    fn create_setting(&self, app_id: String, setting: &Setting) -> Result<(), CommandError> {
        let value = serde_json::to_value(setting)?;
        let mut payload = serde_json::from_value::<HashMap<String, serde_json::Value>>(value)?;
        payload.insert("app_id".to_owned(), json!(app_id));

        debug!("Creating setting: {:?}", &payload);

        let response = commands::post(&self.authentication, "v4/edge-apps/settings", &payload);
        if response.is_err() {
            let c = commands::get(
                &self.authentication,
                &format!("v4/edge-apps/settings?app_id=eq.{}", app_id),
            )?;
            debug!("Existing settings: {:?}", c);
            return Err(CommandError::NoChangesToUpload("".to_owned()));
        }

        Ok(())
    }

    fn update_setting(&self, app_id: String, setting: &Setting) -> Result<(), CommandError> {
        let value = serde_json::to_value(setting)?;
        let payload = serde_json::from_value::<HashMap<String, serde_json::Value>>(value)?;

        debug!("Updating setting: {:?}", &payload);

        let response = commands::patch(
            &self.authentication,
            &format!(
                "v4/edge-apps/settings?app_id=eq.{id}&title=eq.{title}",
                id = app_id,
                title = setting.title
            ),
            &payload,
        );

        if let Err(error) = response {
            debug!("Failed to update setting: {}", setting.title);
            return Err(error);
        }

        Ok(())
    }

    fn copy_edge_app_assets(
        &self,
        app_id: &str,
        revision: u32,
        asset_signatures: &[String],
    ) -> Result<(), CommandError> {
        let mut headers = HeaderMap::new();
        headers.insert("Prefer", "return=representation".parse()?);
        let payload = json!({
            "app_id": app_id,
            "revision": revision,
            "signatures": asset_signatures,
        });

        let _response = commands::post(&self.authentication, "v4/edge-apps/copy-assets", &payload)?;
        Ok(())
    }

    fn upload_edge_app_assets(
        &self,
        app_id: &str,
        revision: u32,
        paths: &[PathBuf],
    ) -> Result<(), CommandError> {
        let pb = ProgressBar::new(paths.len() as u64);
        pb.set_message("Files uploaded:");
        let shared_pb = Arc::new(Mutex::new(pb));

        paths.par_iter().try_for_each(|path| {
            let result = self.upload_single_asset(app_id, revision, path, &shared_pb);
            if result.is_ok() {
                let locked_pb = shared_pb.lock().unwrap();
                locked_pb.inc(1);
            }
            result
        })
    }

    fn upload_single_asset(
        &self,
        app_id: &str,
        revision: u32,
        path: &Path,
        _pb: &Arc<Mutex<ProgressBar>>,
    ) -> Result<(), CommandError> {
        let url = format!("{}/v4/assets", &self.authentication.config.url);

        let mut headers = HeaderMap::new();
        headers.insert("Prefer", "return=representation".parse()?);

        debug!("Uploading file: {:?}", path);
        let form = reqwest::blocking::multipart::Form::new()
            .text(
                "title",
                path.file_name()
                    .ok_or(CommandError::FileSystemError(
                        "Can't obtain file name".to_owned(),
                    ))?
                    .to_string_lossy()
                    .to_string(),
            )
            .text("app_id", app_id.to_string())
            .text("app_revision", revision.to_string())
            .file("file", path)?;

        let response = self
            .authentication
            .build_client()?
            .post(url)
            .multipart(form)
            .headers(headers)
            .timeout(Duration::from_secs(3600)) // timeout is equal to server timeout
            .send()?;

        let status = response.status();
        if status != StatusCode::CREATED {
            debug!("Response: {:?}", &response.text());
            return Err(CommandError::WrongResponseStatus(status.as_u16()));
        }

        Ok(())
    }

    fn install_edge_app(&self, app_id: &str) -> Result<String, CommandError> {
        let payload = json!({
            "app_id": app_id,
            "name": "Edge app cli installation",
        });

        let response = commands::post(
            &self.authentication,
            "v4/edge-apps/installations?select=id",
            &payload,
        )?;

        #[derive(Clone, Debug, Default, PartialEq, Serialize, Deserialize)]
        struct Installation {
            id: String,
        }

        let installation = serde_json::from_value::<Vec<Installation>>(response)?;
        if installation.is_empty() {
            return Err(CommandError::MissingField);
        }

        Ok(installation[0].id.clone())
    }

    fn publish(&self, app_id: &str, revision: u32) -> Result<(), CommandError> {
        commands::patch(
            &self.authentication,
            &format!(
                "v4/edge-apps/versions?app_id=eq.{}&revision=eq.{}",
                app_id, revision
            ),
            &json!({"published": true}),
        )?;

        Ok(())
    }
}

#[cfg(test)]
mod tests {
    use super::*;
    use crate::authentication::Config;

    use httpmock::Method::{DELETE, GET, PATCH, POST};
    use httpmock::MockServer;

    use crate::commands::edge_app_server::MOCK_DATA_FILENAME;
    use tempfile::tempdir;

    fn create_edge_app_manifest(settings: Vec<Setting>) -> EdgeAppManifest {
        EdgeAppManifest {
            app_id: "01H2QZ6Z8WXWNDC0KQ198XCZEW".to_string(),
            user_version: Some("1".to_string()),
            description: Some("asdf".to_string()),
            icon: Some("asdf".to_string()),
            author: Some("asdf".to_string()),
            homepage_url: Some("asdfasdf".to_string()),
            settings,
        }
    }

    #[test]
    fn test_edge_app_create_should_create_app_and_required_files() {
        let tmp_dir = tempdir().unwrap();

        let mock_server = MockServer::start();
        let post_mock = mock_server.mock(|when, then| {
            when.method(POST)
                .path("/v4/edge-apps")
                .header("Authorization", "Token token")
                .json_body(json!({
                    "name": "Best app ever"
                }));
            then.status(201)
                .json_body(json!([{"id": "test-id", "name": "Best app ever"}]));
        });

        let config = Config::new(mock_server.base_url());
        let authentication = Authentication::new_with_config(config, "token");
        let command = EdgeAppCommand::new(authentication);

        let result = command.create(
            "Best app ever",
            tmp_dir.path().join("screenly.yml").as_path(),
        );

        post_mock.assert();

        assert!(tmp_dir.path().join("screenly.yml").exists());
        assert!(tmp_dir.path().join("index.html").exists());

        let data = fs::read_to_string(tmp_dir.path().join("screenly.yml")).unwrap();
        let manifest: EdgeAppManifest = serde_yaml::from_str(&data).unwrap();
        assert_eq!(manifest.app_id, Some("test-id".to_owned()));
        assert_eq!(
            manifest.settings,
            vec![Setting {
                title: "greeting".to_string(),
                type_: SettingType::Secret,
                default_value: "stranger".to_string(),
                optional: true,
                help_text: "An example of a setting that is used in index.html".to_string(),
            }]
        );

        let data_index_html = fs::read_to_string(tmp_dir.path().join("index.html")).unwrap();
        assert_eq!(data_index_html, include_str!("../../data/index.html"));

        assert!(result.is_ok());
    }

    #[test]
    fn test_edge_app_create_when_manifest_or_index_html_exist_should_return_error() {
        let command = EdgeAppCommand::new(Authentication::new_with_config(
            Config::new("http://localhost".to_string()),
            "token",
        ));

        let tmp_dir = tempdir().unwrap();
        File::create(tmp_dir.path().join("screenly.yml")).unwrap();

        let result = command.create(
            "Best app ever",
            tmp_dir.path().join("screenly.yml").as_path(),
        );

        assert!(result.is_err());
        assert!(result
            .unwrap_err()
            .to_string()
            .contains("already contains a screenly.yml or index.html file. Use --in-place if you want to create an Edge App in this directory"));

        fs::remove_file(tmp_dir.path().join("screenly.yml")).unwrap();

        File::create(tmp_dir.path().join("index.html")).unwrap();

        let result = command.create(
            "Best app ever",
            tmp_dir.path().join("screenly.yml").as_path(),
        );

        assert!(result.is_err());
        assert!(result
            .unwrap_err()
            .to_string()
            .contains("already contains a screenly.yml or index.html file. Use --in-place if you want to create an Edge App in this directory"));
    }

    #[test]
    fn test_create_in_place_edge_app_should_create_edge_app_using_existing_files() {
        let mock_server = MockServer::start();
        let post_mock = mock_server.mock(|when, then| {
            when.method(POST)
                .path("/v4/edge-apps")
                .header("Authorization", "Token token")
                .json_body(json!({
                    "name": "Best app ever"
                }));
            then.status(201)
                .json_body(json!([{"id": "test-id", "name": "Best app ever"}]));
        });

        let config = Config::new(mock_server.base_url());
        let authentication = Authentication::new_with_config(config, "token");
        let command = EdgeAppCommand::new(authentication);

        // Prepare screenly.yml and index.html
        let tmp_dir = tempdir().unwrap();
        File::create(tmp_dir.path().join("index.html")).unwrap();
        EdgeAppManifest::save_to_file(
            &EdgeAppManifest {
                ..Default::default()
            },
            tmp_dir.path().join("screenly.yml").as_path(),
        )
        .unwrap();

        let result = command.create_in_place(
            "Best app ever",
            tmp_dir.path().join("screenly.yml").as_path(),
        );

        post_mock.assert();

        let data = fs::read_to_string(tmp_dir.path().join("screenly.yml")).unwrap();
        let manifest: EdgeAppManifest = serde_yaml::from_str(&data).unwrap();
        assert_eq!(manifest.app_id, Some("test-id".to_owned()));

        assert!(result.is_ok());
    }

    #[test]
    fn test_create_in_place_edge_app_when_manifest_or_index_html_missed_should_return_error() {
        let command = EdgeAppCommand::new(Authentication::new_with_config(
            Config::new("http://localhost".to_string()),
            "token",
        ));

        let tmp_dir = tempdir().unwrap();
        File::create(tmp_dir.path().join("screenly.yml")).unwrap();

        let result = command.create_in_place(
            "Best app ever",
            tmp_dir.path().join("screenly.yml").as_path(),
        );

        assert!(result.is_err());
        assert!(result
            .unwrap_err()
            .to_string()
            .contains("should contain screenly.yml and index.html files"));

        fs::remove_file(tmp_dir.path().join("screenly.yml")).unwrap();

        File::create(tmp_dir.path().join("index.html")).unwrap();

        let result = command.create_in_place(
            "Best app ever",
            tmp_dir.path().join("screenly.yml").as_path(),
        );

        assert!(result.is_err());
        assert!(result
            .unwrap_err()
            .to_string()
            .contains("should contain screenly.yml and index.html files"));
    }

    #[test]
    fn test_create_in_place_edge_app_when_manifest_has_non_empty_app_id_should_return_error() {
        let command = EdgeAppCommand::new(Authentication::new_with_config(
            Config::new("http://localhost".to_string()),
            "token",
        ));

        let tmp_dir = tempdir().unwrap();

        File::create(tmp_dir.path().join("index.html")).unwrap();

        let manifest = EdgeAppManifest {
            app_id: Some("non-empty".to_string()),
            ..Default::default()
        };

        EdgeAppManifest::save_to_file(&manifest, tmp_dir.path().join("screenly.yml").as_path())
            .unwrap();

        let result = command.create_in_place(
            "Best app ever",
            tmp_dir.path().join("screenly.yml").as_path(),
        );

        assert!(result.is_err());
        assert_eq!(
            result.unwrap_err().to_string(),
            "Initialization Failed: The operation can only proceed when 'app_id' is not set in the 'screenly.yml' configuration file"
        );
    }

    #[test]
    fn test_list_edge_apps_should_send_correct_request() {
        let mock_server = MockServer::start();
        let edge_apps_mock = mock_server.mock(|when, then| {
            when.method(GET)
                .path("/v4/edge-apps")
                .header("Authorization", "Token token")
                .header(
                    "user-agent",
                    format!("screenly-cli {}", env!("CARGO_PKG_VERSION")),
                );
            then.status(200).json_body(json!([]));
        });

        let config = Config::new(mock_server.base_url());
        let authentication = Authentication::new_with_config(config, "token");
        let command = EdgeAppCommand::new(authentication);
        let result = command.list();
        edge_apps_mock.assert();
        assert!(result.is_ok());
    }

    #[test]
    fn test_list_versions_should_send_correct_request() {
        let mock_server = MockServer::start();

        let edge_apps_mock = mock_server.mock(|when, then| {
            when.method(GET)
                .path("/v4/edge-apps/versions")
                .query_param("app_id", "eq.01H2QZ6Z8WXWNDC0KQ198XCZEW")
                .query_param(
                    "select",
                    "edge_app_channels(channel),revision,user_version,description,published",
                )
                .header("Authorization", "Token token")
                .header(
                    "user-agent",
                    format!("screenly-cli {}", env!("CARGO_PKG_VERSION")),
                );
            then.status(200).json_body(json!([
                {
                    "edge_app_channels": [
                        {
                            "channel": "stable"
                        },
                        {
                            "channel": "candidate"
                        }
                    ],
                    "revision": 1,
                    "user_version": "1.0.0",
                    "description": "Initial release",
                    "published": true
                },
                {
                    "edge_app_channels": [],
                    "revision": 2,
                    "user_version": "1.0.1",
                    "description": "Bug fixes",
                    "published": true
                }
            ]));
        });

        let config = Config::new(mock_server.base_url());
        let authentication = Authentication::new_with_config(config, "token");
        let command = EdgeAppCommand::new(authentication);

        let result = command.list_versions("01H2QZ6Z8WXWNDC0KQ198XCZEW");
        edge_apps_mock.assert();
        assert!(result.is_ok());
    }

    #[test]
    fn test_list_settings_should_send_correct_request() {
        let mock_server = MockServer::start();

        let installation_mock = mock_server.mock(|when, then| {
            when.method(GET)
                .path("/v4/edge-apps/installations")
                .header("Authorization", "Token token")
                .header(
                    "user-agent",
                    format!("screenly-cli {}", env!("CARGO_PKG_VERSION")),
                )
                .query_param("select", "id")
                .query_param("app_id", "eq.01H2QZ6Z8WXWNDC0KQ198XCZEW")
                .query_param("name", "eq.Edge app cli installation");

            then.status(200).json_body(json!([]));
        });

        let installation_mock_create = mock_server.mock(|when, then| {
            when.method(POST)
                .path("/v4/edge-apps/installations")
                .header("Authorization", "Token token")
                .header(
                    "user-agent",
                    format!("screenly-cli {}", env!("CARGO_PKG_VERSION")),
                )
                .query_param("select", "id")
                .json_body(json!({
                    "app_id": "01H2QZ6Z8WXWNDC0KQ198XCZEW",
                    "name": "Edge app cli installation",
                }));

            then.status(201).json_body(json!([
                {
                    "id": "01H2QZ6Z8WXWNDC0KQ198XCZEB",
                }
            ]));
        });

        let settings_mock = mock_server.mock(|when, then| {
            when.method(GET)
                .path("/v4/edge-apps/settings")
                .header("Authorization", "Token token")
                .header(
                    "user-agent",
                    format!("screenly-cli {}", env!("CARGO_PKG_VERSION")),
                )
                .query_param("select", "type,default_value,optional,title,help_text")
                .query_param("app_id", "eq.01H2QZ6Z8WXWNDC0KQ198XCZEW")
                .query_param("order", "title.asc");

            then.status(200).json_body(json!([
                {
                    "type": "string",
                    "default_value": "stranger",
                    "optional": true,
                    "title": "Example setting1",
                    "help_text": "An example of a setting that is used in index.html"
                },
                {
                    "type": "string",
                    "default_value": "stranger",
                    "optional": true,
                    "title": "Example setting2",
                    "help_text": "An example of a setting that is used in index.html"
                },
                {
                    "type": "string",
                    "default_value": "stranger",
                    "optional": true,
                    "title": "Example setting3",
                    "help_text": "An example of a setting that is used in index.html"
                }
            ]));
        });

        let setting_values_mock = mock_server.mock(|when, then| {
            when.method(GET)
                .path("/v4/edge-apps/settings/values")
                .header("Authorization", "Token token")
                .header(
                    "user-agent",
                    format!("screenly-cli {}", env!("CARGO_PKG_VERSION")),
                )
                .query_param("select", "title,value")
                .query_param("installation_id", "eq.01H2QZ6Z8WXWNDC0KQ198XCZEB");

            then.status(200).json_body(json!([
                {
                    "title": "Example setting1",
                    "value": "stranger"
                },
                {
                    "title": "Example setting2",
                    "value": "stranger"
                }
            ]));
        });

        let config = Config::new(mock_server.base_url());
        let authentication = Authentication::new_with_config(config, "token");
        let command = EdgeAppCommand::new(authentication);
<<<<<<< HEAD
        let manifest = create_edge_app_manifest(vec![]);
=======
        let manifest = EdgeAppManifest {
            app_id: Some("01H2QZ6Z8WXWNDC0KQ198XCZEW".to_string()),
            user_version: "1".to_string(),
            description: "asdf".to_string(),
            icon: "asdf".to_string(),
            author: "asdf".to_string(),
            homepage_url: "asdfasdf".to_string(),
            settings: vec![],
        };
>>>>>>> 311668e8

        let result = command.list_settings(&manifest.app_id.unwrap());

        installation_mock.assert();
        installation_mock_create.assert();
        settings_mock.assert();
        setting_values_mock.assert();
        assert!(result.is_ok());
        let settings = result.unwrap();
        let settings_json: Value = serde_json::from_value(settings.value).unwrap();
        assert_eq!(
            settings_json,
            json!([
                {
                    "type": "string",
                    "default_value": "stranger",
                    "optional": true,
                    "title": "Example setting1",
                    "help_text": "An example of a setting that is used in index.html",
                    "value": "stranger",
                },
                {
                    "type": "string",
                    "default_value": "stranger",
                    "optional": true,
                    "title": "Example setting2",
                    "help_text": "An example of a setting that is used in index.html",
                    "value": "stranger"
                },
                {
                    "type": "string",
                    "default_value": "stranger",
                    "optional": true,
                    "title": "Example setting3",
                    "help_text": "An example of a setting that is used in index.html"
                }
            ])
        );
    }

    #[test]
    fn test_set_setting_should_send_correct_request() {
        let mock_server = MockServer::start();

        let installation_mock = mock_server.mock(|when, then| {
            when.method(GET)
                .path("/v4/edge-apps/installations")
                .header("Authorization", "Token token")
                .header(
                    "user-agent",
                    format!("screenly-cli {}", env!("CARGO_PKG_VERSION")),
                )
                .query_param("select", "id")
                .query_param("app_id", "eq.01H2QZ6Z8WXWNDC0KQ198XCZEW")
                .query_param("name", "eq.Edge app cli installation");

            then.status(200).json_body(json!([]));
        });

        let installation_mock_create = mock_server.mock(|when, then| {
            when.method(POST)
                .path("/v4/edge-apps/installations")
                .header("Authorization", "Token token")
                .header(
                    "user-agent",
                    format!("screenly-cli {}", env!("CARGO_PKG_VERSION")),
                )
                .query_param("select", "id")
                .json_body(json!({
                    "app_id": "01H2QZ6Z8WXWNDC0KQ198XCZEW",
                    "name": "Edge app cli installation",
                }));

            then.status(201).json_body(json!([
                {
                    "id": "01H2QZ6Z8WXWNDC0KQ198XCZEB",
                }
            ]));
        });

        // "v4/edge-apps/settings/values?select=title&installation_id=eq.{}&title=eq.{}"
        let setting_values_mock_get = mock_server.mock(|when, then| {
            when.method(GET)
                .path("/v4/edge-apps/settings/values")
                .header("Authorization", "Token token")
                .header(
                    "user-agent",
                    format!("screenly-cli {}", env!("CARGO_PKG_VERSION")),
                )
                .query_param("title", "eq.best_setting")
                .query_param("select", "title")
                .query_param("installation_id", "eq.01H2QZ6Z8WXWNDC0KQ198XCZEB");
            then.status(200).json_body(json!([]));
        });

        let setting_values_mock_post = mock_server.mock(|when, then| {
            when.method(POST)
                .path("/v4/edge-apps/settings/values")
                .header("Authorization", "Token token")
                .header(
                    "user-agent",
                    format!("screenly-cli {}", env!("CARGO_PKG_VERSION")),
                )
                .json_body(json!(
                    {
                        "title": "best_setting",
                        "value": "best_value",
                        "installation_id": "01H2QZ6Z8WXWNDC0KQ198XCZEB"
                    }
                ));
            then.status(204).json_body(json!({}));
        });

        let config = Config::new(mock_server.base_url());
        let authentication = Authentication::new_with_config(config, "token");
        let command = EdgeAppCommand::new(authentication);
<<<<<<< HEAD
        let manifest = create_edge_app_manifest(vec![]);
=======
        let manifest = EdgeAppManifest {
            app_id: Some("01H2QZ6Z8WXWNDC0KQ198XCZEW".to_string()),
            user_version: "1".to_string(),
            description: "asdf".to_string(),
            icon: "asdf".to_string(),
            author: "asdf".to_string(),
            homepage_url: "asdfasdf".to_string(),
            settings: vec![],
        };
>>>>>>> 311668e8

        let result = command.set_setting(&manifest.app_id.unwrap(), "best_setting", "best_value");
        installation_mock.assert();
        installation_mock_create.assert();
        setting_values_mock_get.assert();
        setting_values_mock_post.assert();
        assert!(result.is_ok());
    }

    #[test]
    fn test_set_setting_when_setting_value_exists_should_send_correct_update_request() {
        let mock_server = MockServer::start();

        let installation_mock = mock_server.mock(|when, then| {
            when.method(GET)
                .path("/v4/edge-apps/installations")
                .header("Authorization", "Token token")
                .header(
                    "user-agent",
                    format!("screenly-cli {}", env!("CARGO_PKG_VERSION")),
                )
                .query_param("select", "id")
                .query_param("app_id", "eq.01H2QZ6Z8WXWNDC0KQ198XCZEW")
                .query_param("name", "eq.Edge app cli installation");

            then.status(200).json_body(json!([
                {
                    "id": "01H2QZ6Z8WXWNDC0KQ198XCZEB",
                }
            ]));
        });

        // "v4/edge-apps/settings/values?select=title&installation_id=eq.{}&title=eq.{}"
        let setting_values_mock_get = mock_server.mock(|when, then| {
            when.method(GET)
                .path("/v4/edge-apps/settings/values")
                .header("Authorization", "Token token")
                .header(
                    "user-agent",
                    format!("screenly-cli {}", env!("CARGO_PKG_VERSION")),
                )
                .query_param("title", "eq.best_setting")
                .query_param("select", "title")
                .query_param("installation_id", "eq.01H2QZ6Z8WXWNDC0KQ198XCZEB");
            then.status(200).json_body(json!([
                {
                    "title": "best_setting",
                    "value": "best_value",
                }
            ]));
        });

        let setting_values_mock_patch = mock_server.mock(|when, then| {
            when.method(PATCH)
                .path("/v4/edge-apps/settings/values")
                .header("Authorization", "Token token")
                .header(
                    "user-agent",
                    format!("screenly-cli {}", env!("CARGO_PKG_VERSION")),
                )
                .query_param("title", "eq.best_setting")
                .query_param("installation_id", "eq.01H2QZ6Z8WXWNDC0KQ198XCZEB")
                .json_body(json!(
                    {
                        "value": "best_value1",
                    }
                ));
            then.status(200).json_body(json!({}));
        });

        let config = Config::new(mock_server.base_url());
        let authentication = Authentication::new_with_config(config, "token");
        let command = EdgeAppCommand::new(authentication);
<<<<<<< HEAD
        let manifest = create_edge_app_manifest(vec![]);
=======
        let manifest = EdgeAppManifest {
            app_id: Some("01H2QZ6Z8WXWNDC0KQ198XCZEW".to_string()),
            user_version: "1".to_string(),
            description: "asdf".to_string(),
            icon: "asdf".to_string(),
            author: "asdf".to_string(),
            homepage_url: "asdfasdf".to_string(),
            settings: vec![],
        };
>>>>>>> 311668e8

        let result = command.set_setting(&manifest.app_id.unwrap(), "best_setting", "best_value1");
        installation_mock.assert();
        setting_values_mock_get.assert();
        setting_values_mock_patch.assert();
        assert!(result.is_ok());
    }

    #[test]
    fn test_set_secrets_should_send_correct_request() {
        let mock_server = MockServer::start();

        let installation_mock = mock_server.mock(|when, then| {
            when.method(GET)
                .path("/v4/edge-apps/installations")
                .header("Authorization", "Token token")
                .header(
                    "user-agent",
                    format!("screenly-cli {}", env!("CARGO_PKG_VERSION")),
                )
                .query_param("select", "id")
                .query_param("app_id", "eq.01H2QZ6Z8WXWNDC0KQ198XCZEW")
                .query_param("name", "eq.Edge app cli installation");

            then.status(200).json_body(json!([]));
        });

        let installation_mock_create = mock_server.mock(|when, then| {
            when.method(POST)
                .path("/v4/edge-apps/installations")
                .header("Authorization", "Token token")
                .header(
                    "user-agent",
                    format!("screenly-cli {}", env!("CARGO_PKG_VERSION")),
                )
                .query_param("select", "id")
                .json_body(json!({
                    "app_id": "01H2QZ6Z8WXWNDC0KQ198XCZEW",
                    "name": "Edge app cli installation",
                }));

            then.status(201).json_body(json!([
                {
                    "id": "01H2QZ6Z8WXWNDC0KQ198XCZEB",
                }
            ]));
        });

        // "v4/edge-apps/secrets/values"

        let secrets_values_mock_post = mock_server.mock(|when, then| {
            when.method(POST)
                .path("/v4/edge-apps/secrets/values")
                .header("Authorization", "Token token")
                .header(
                    "user-agent",
                    format!("screenly-cli {}", env!("CARGO_PKG_VERSION")),
                )
                .json_body(json!(
                    {
                        "title": "best_secret_setting",
                        "value": "best_secret_value",
                        "installation_id": "01H2QZ6Z8WXWNDC0KQ198XCZEB"
                    }
                ));
            then.status(204).json_body(json!({}));
        });

        let config = Config::new(mock_server.base_url());
        let authentication = Authentication::new_with_config(config, "token");
        let command = EdgeAppCommand::new(authentication);
<<<<<<< HEAD
        let manifest = create_edge_app_manifest(vec![]);
=======
        let manifest = EdgeAppManifest {
            app_id: Some("01H2QZ6Z8WXWNDC0KQ198XCZEW".to_string()),
            user_version: "1".to_string(),
            description: "asdf".to_string(),
            icon: "asdf".to_string(),
            author: "asdf".to_string(),
            homepage_url: "asdfasdf".to_string(),
            settings: vec![],
        };
>>>>>>> 311668e8

        let result = command.set_secret(
            &manifest.app_id.unwrap(),
            "best_secret_setting",
            "best_secret_value",
        );
        installation_mock.assert();
        installation_mock_create.assert();
        secrets_values_mock_post.assert();
        debug!("result: {:?}", result);
        assert!(result.is_ok());
    }

    #[test]
    fn test_upload_should_send_correct_requests() {
<<<<<<< HEAD
        let manifest = create_edge_app_manifest(
            vec![
=======
        let manifest = EdgeAppManifest {
            app_id: Some("01H2QZ6Z8WXWNDC0KQ198XCZEW".to_string()),
            user_version: "1".to_string(),
            description: "asdf".to_string(),
            icon: "asdf".to_string(),
            author: "asdf".to_string(),
            homepage_url: "asdfasdf".to_string(),
            settings: vec![
>>>>>>> 311668e8
                Setting {
                    type_: SettingType::String,
                    title: "asetting".to_string(),
                    optional: false,
                    default_value: "".to_string(),
                    help_text: "".to_string(),
                },
                Setting {
                    type_: SettingType::String,
                    title: "nsetting".to_string(),
                    optional: false,
                    default_value: "".to_string(),
                    help_text: "".to_string(),
                },
            ]
        );

        let mock_server = MockServer::start();
        // "v4/assets?select=signature&app_id=eq.{}&app_revision=eq.{}&type=eq.edge-app-file",
        let assets_mock = mock_server.mock(|when, then| {
            when.method(GET)
                .path("/v4/assets")
                .header("Authorization", "Token token")
                .header(
                    "user-agent",
                    format!("screenly-cli {}", env!("CARGO_PKG_VERSION")),
                )
                .query_param("select", "signature")
                .query_param("app_id", "eq.01H2QZ6Z8WXWNDC0KQ198XCZEW")
                .query_param("app_revision", "eq.7")
                .query_param("type", "eq.edge-app-file");
            then.status(200).json_body(json!([{"signature": "sig"}]));
        });

        // v4/edge-apps/versions?select=revision&order=revision.desc&limit=1&app_id=eq.{}
        let revision_mock = mock_server.mock(|when, then| {
            when.method(GET)
                .path("/v4/edge-apps/versions")
                .header("Authorization", "Token token")
                .header(
                    "user-agent",
                    format!("screenly-cli {}", env!("CARGO_PKG_VERSION")),
                )
                .query_param("select", "revision")
                .query_param("order", "revision.desc")
                .query_param("limit", "1")
                .query_param("app_id", "eq.01H2QZ6Z8WXWNDC0KQ198XCZEW");
            then.status(200).json_body(json!([{"revision": 7}]));
        });

        // v4/edge-apps/versions?select=file_tree&app_id=eq.{}&revision=eq.{}
        let file_tree_from_version_mock = mock_server.mock(|when, then| {
            when.method(GET)
                .path("/v4/edge-apps/versions")
                .header("Authorization", "Token token")
                .header(
                    "user-agent",
                    format!("screenly-cli {}", env!("CARGO_PKG_VERSION")),
                )
                .query_param("app_id", "eq.01H2QZ6Z8WXWNDC0KQ198XCZEW")
                .query_param("revision", "eq.7")
                .query_param("select", "file_tree");
            then.status(200).json_body(json!([{"index.html": "sig"}]));
        });

        //  v4/edge-apps/settings?select=type,default_value,optional,title,help_text&app_id=eq.{}&order=title.asc
        let settings_mock = mock_server.mock(|when, then| {
            when.method(GET)
                .path("/v4/edge-apps/settings")
                .header("Authorization", "Token token")
                .header(
                    "user-agent",
                    format!("screenly-cli {}", env!("CARGO_PKG_VERSION")),
                )
                .query_param("app_id", "eq.01H2QZ6Z8WXWNDC0KQ198XCZEW")
                .query_param("select", "type,default_value,optional,title,help_text")
                .query_param("order", "title.asc");
            then.status(200).json_body(json!([{
                "type": SettingType::String,
                "default_value": "5".to_string(),
                "title": "nsetting".to_string(),
                "optional": true,
                "help_text": "For how long to display the map overlay every time the rover has moved to a new position.".to_string(),
            }]));
        });

        let create_version_mock = mock_server.mock(|when, then| {
            when.method(POST)
                .path("/v4/edge-apps/versions")
                .header("Authorization", "Token token")
                .header(
                    "user-agent",
                    format!("screenly-cli {}", env!("CARGO_PKG_VERSION")),
                );
            then.status(201).json_body(json!([{"revision": 8}]));
        });

        //  v4/edge-apps/settings?app_id=eq.{}
        let settings_mock_create = mock_server.mock(|when, then| {
            when.method(POST)
                .path("/v4/edge-apps/settings")
                .header("Authorization", "Token token")
                .header(
                    "user-agent",
                    format!("screenly-cli {}", env!("CARGO_PKG_VERSION")),
                )
                .json_body(json!({
                    "app_id": "01H2QZ6Z8WXWNDC0KQ198XCZEW",
                    "type": "string",
                    "default_value": "",
                    "title": "asetting",
                    "optional": false,
                    "help_text": "",
                }));
            then.status(201).json_body(json!(
            [{
                "app_id": "01H2QZ6Z8WXWNDC0KQ198XCZEW",
                "type": "string",
                "default_value": "",
                "title": "asetting",
                "optional": false,
                "help_text": "",
            }]));
        });

        let settings_mock_patch = mock_server.mock(|when, then| {
            when.method(PATCH)
                .path("/v4/edge-apps/settings")
                .header("Authorization", "Token token")
                .header(
                    "user-agent",
                    format!("screenly-cli {}", env!("CARGO_PKG_VERSION")),
                )
                .query_param("app_id", "eq.01H2QZ6Z8WXWNDC0KQ198XCZEW")
                .query_param("title", "eq.nsetting")
                .json_body(json!({
                    "type": "string",
                    "default_value": "",
                    "title": "nsetting",
                    "optional": false,
                    "help_text": "",
                }));
            then.status(200).json_body(json!(
            [{
                "app_id": "01H2QZ6Z8WXWNDC0KQ198XCZEW",
                "type": "string",
                "default_value": "",
                "title": "nsetting",
                "optional": false,
                "help_text": "",
            }]));
        });

        let upload_assets_mock = mock_server.mock(|when, then| {
            when.method(POST).path("/v4/assets");
            then.status(201).body("");
        });
        // "v4/assets?select=status&app_id=eq.{}&app_revision=eq.{}&status=neq.finished&limit=1",
        let finished_processing_mock = mock_server.mock(|when, then| {
            when.method(GET)
                .path("/v4/assets")
                .query_param("select", "status,processing_error,title")
                .query_param("app_id", "eq.01H2QZ6Z8WXWNDC0KQ198XCZEW")
                .query_param("app_revision", "eq.8")
                .query_param("status", "neq.finished");
            then.status(200).json_body(json!([]));
        });

        //   "v4/edge-apps/versions?app_id=eq.{}&revision=eq.{}",
        let publish_mock = mock_server.mock(|when, then| {
            when.method(PATCH)
                .path("/v4/edge-apps/versions")
                .header("Authorization", "Token token")
                .header(
                    "user-agent",
                    format!("screenly-cli {}", env!("CARGO_PKG_VERSION")),
                )
                .query_param("app_id", "eq.01H2QZ6Z8WXWNDC0KQ198XCZEW")
                .query_param("revision", "eq.8")
                .json_body(json!({"published": true }));
            then.status(200);
        });

        // get root edge app asset
        //   "v4/assets?select=id&app_id=eq.{}&app_revision=eq.{}&type=eq.edge-app",
        let installation_mock = mock_server.mock(|when, then| {
            when.method(GET)
                .path("/v4/edge-apps/installations")
                .header("Authorization", "Token token")
                .header(
                    "user-agent",
                    format!("screenly-cli {}", env!("CARGO_PKG_VERSION")),
                )
                .query_param("select", "id")
                .query_param("app_id", "eq.01H2QZ6Z8WXWNDC0KQ198XCZEW")
                .query_param("name", "eq.Edge app cli installation");

            then.status(200).json_body(json!([]));
        });

        let installation_mock_create = mock_server.mock(|when, then| {
            when.method(POST)
                .path("/v4/edge-apps/installations")
                .header("Authorization", "Token token")
                .header(
                    "user-agent",
                    format!("screenly-cli {}", env!("CARGO_PKG_VERSION")),
                )
                .query_param("select", "id")
                .json_body(json!({
                    "app_id": "01H2QZ6Z8WXWNDC0KQ198XCZEW",
                    "name": "Edge app cli installation",
                }));

            then.status(201).json_body(json!([
                {
                    "id": "01H2QZ6Z8WXWNDC0KQ198XCZEB",
                }
            ]));
        });

        let temp_dir = tempdir().unwrap();
        EdgeAppManifest::save_to_file(&manifest, temp_dir.path().join("screenly.yml").as_path())
            .unwrap();
        let mut file = File::create(temp_dir.path().join("index.html")).unwrap();
        write!(file, "test").unwrap();

        EdgeAppManifest::save_to_file(&manifest, temp_dir.path().join("screenly.yml").as_path())
            .unwrap();
        let config = Config::new(mock_server.base_url());
        let authentication = Authentication::new_with_config(config, "token");
        let command = EdgeAppCommand::new(authentication);
        let result = command.upload(temp_dir.path().join("screenly.yml").as_path(), None);

        assets_mock.assert();
        file_tree_from_version_mock.assert();
        settings_mock.assert();
        create_version_mock.assert();
        settings_mock_create.assert();
        settings_mock_patch.assert();
        upload_assets_mock.assert();
        finished_processing_mock.assert();
        publish_mock.assert();
        installation_mock.assert();
        installation_mock_create.assert();
        revision_mock.assert();

        assert!(result.is_ok());
    }

    #[test]
    fn test_promote_should_send_correct_request() {
        let mock_server = MockServer::start();

        let get_version_mock = mock_server.mock(|when, then| {
            when.method(GET)
                .path("/v4/edge-apps/versions")
                .header("Authorization", "Token token")
                .header(
                    "user-agent",
                    format!("screenly-cli {}", env!("CARGO_PKG_VERSION")),
                )
                .query_param("select", "revision")
                .query_param("app_id", "eq.01H2QZ6Z8WXWNDC0KQ198XCZEW")
                .query_param("revision", "eq.7");

            then.status(200).json_body(json!([
                {
                    "revision": 7,
                }
            ]));
        });

        let installation_mock = mock_server.mock(|when, then| {
            when.method(GET)
                .path("/v4/edge-apps/installations")
                .header("Authorization", "Token token")
                .header(
                    "user-agent",
                    format!("screenly-cli {}", env!("CARGO_PKG_VERSION")),
                )
                .query_param("select", "id")
                .query_param("app_id", "eq.01H2QZ6Z8WXWNDC0KQ198XCZEW")
                .query_param("name", "eq.Edge app cli installation");

            then.status(200).json_body(json!([]));
        });

        let installation_mock_create = mock_server.mock(|when, then| {
            when.method(POST)
                .path("/v4/edge-apps/installations")
                .header("Authorization", "Token token")
                .header(
                    "user-agent",
                    format!("screenly-cli {}", env!("CARGO_PKG_VERSION")),
                )
                .query_param("select", "id")
                .json_body(json!({
                    "app_id": "01H2QZ6Z8WXWNDC0KQ198XCZEW",
                    "name": "Edge app cli installation",
                }));

            then.status(201).json_body(json!([
                {
                    "id": "01H2QZ6Z8WXWNDC0KQ198XCZEB",
                }
            ]));
        });

        //  v4/edge-apps/settings?select=type,default_value,optional,title,help_text&app_id=eq.{}&order=title.asc
        let undefined_secrets_mock = mock_server.mock(|when, then| {
            when.method(GET)
                .path("/v4/edge-apps/secrets/undefined")
                .header("Authorization", "Token token")
                .header(
                    "user-agent",
                    format!("screenly-cli {}", env!("CARGO_PKG_VERSION")),
                )
                .query_param("installation_id", "01H2QZ6Z8WXWNDC0KQ198XCZEB");
            then.status(200).json_body(json!([]));
        });

        let promote_mock = mock_server.mock(|when, then| {
            when.method(PATCH)
                .path("/v4/edge-apps/channels")
                .header("Authorization", "Token token")
                .header(
                    "user-agent",
                    format!("screenly-cli {}", env!("CARGO_PKG_VERSION")),
                )
                .query_param("app_id", "eq.01H2QZ6Z8WXWNDC0KQ198XCZEW")
                .query_param("channel", "eq.public")
                .query_param("select", "channel,app_revision")
                .json_body(json!({
                    "app_revision": 7,
                }));
            then.status(200).json_body(json!([
                {
                    "channel": "public",
                    "app_revision": 7
                }
            ]));
        });

        let config = Config::new(mock_server.base_url());
        let authentication = Authentication::new_with_config(config, "token");
        let command = EdgeAppCommand::new(authentication);
<<<<<<< HEAD
        let manifest = create_edge_app_manifest(vec![]);
=======
        let manifest = EdgeAppManifest {
            app_id: Some("01H2QZ6Z8WXWNDC0KQ198XCZEW".to_string()),
            user_version: "1".to_string(),
            description: "asdf".to_string(),
            icon: "asdf".to_string(),
            author: "asdf".to_string(),
            homepage_url: "asdfasdf".to_string(),
            settings: vec![],
        };
>>>>>>> 311668e8

        let result = command.promote_version(&manifest.app_id.unwrap(), &7, &"public".to_string());

        get_version_mock.assert();
        installation_mock.assert();
        installation_mock_create.assert();
        undefined_secrets_mock.assert();
        promote_mock.assert();

        assert!(&result.is_ok());
    }

    #[test]
    fn test_generate_mock_data_creates_file_with_expected_content() {
        let dir = tempdir().unwrap();
        let file_path = dir.path().join("test_manifest.yml");

        // The EdgeAppManifest structure from your example
<<<<<<< HEAD
        let manifest = create_edge_app_manifest(
            vec![
=======
        let manifest = EdgeAppManifest {
            app_id: Some("01H2QZ6Z8WXWNDC0KQ198XCZEW".to_string()),
            user_version: "1".to_string(),
            description: "asdf".to_string(),
            icon: "asdf".to_string(),
            author: "asdf".to_string(),
            homepage_url: "asdfasdf".to_string(),
            settings: vec![
>>>>>>> 311668e8
                Setting {
                    type_: SettingType::String,
                    title: "asetting".to_string(),
                    optional: false,
                    default_value: "yes".to_string(),
                    help_text: "".to_string(),
                },
                Setting {
                    type_: SettingType::String,
                    title: "nsetting".to_string(),
                    optional: false,
                    default_value: "".to_string(),
                    help_text: "".to_string(),
                },
            ]
        );

        EdgeAppManifest::save_to_file(&manifest, &file_path).unwrap();
        let config = Config::new("".to_owned());
        let authentication = Authentication::new_with_config(config, "token");
        let command = EdgeAppCommand::new(authentication);
        command.generate_mock_data(&file_path).unwrap();

        let mock_data_path = dir.path().join(MOCK_DATA_FILENAME);
        assert!(mock_data_path.exists());

        let _generated_content = fs::read_to_string(&mock_data_path).unwrap();
        let _expected_content = r#"metadata:
  coordinates:
    - "37.3861"
    - "-122.0839"
  hostname: "srly-t6kb0ta1jrd9o0w"
  location: "Code Cafe, Mountain View, California"
  screen_name: "Code Cafe Display"
  tags:
    - "All Screens"
settings:
  asetting: "yes"
  nsetting: ""
"#;
    }

    #[test]
    fn test_generate_mock_data_excludes_secret_settings() {
        let dir = tempdir().unwrap();
        let file_path = dir.path().join("test_manifest_with_varied_settings.yml");

<<<<<<< HEAD
        let manifest = create_edge_app_manifest( 
            vec![
=======
        let manifest = EdgeAppManifest {
            app_id: Some("01H2QZ6Z8WXWNDC0KQ198XCZEW".to_string()),
            user_version: "1".to_string(),
            description: "asdf".to_string(),
            icon: "asdf".to_string(),
            author: "asdf".to_string(),
            homepage_url: "asdfasdf".to_string(),
            settings: vec![
>>>>>>> 311668e8
                Setting {
                    type_: SettingType::Secret,
                    title: "excluded_setting".to_string(),
                    optional: false,
                    default_value: "0".to_string(),
                    help_text: "".to_string(),
                },
                Setting {
                    type_: SettingType::String,
                    title: "included_setting".to_string(),
                    optional: false,
                    default_value: "".to_string(),
                    help_text: "".to_string(),
                },
            ]
        );

        EdgeAppManifest::save_to_file(&manifest, &file_path).unwrap();
        let config = Config::new("".to_owned());
        let authentication = Authentication::new_with_config(config, "token");
        let command = EdgeAppCommand::new(authentication);
        command.generate_mock_data(&file_path).unwrap();

        let mock_data_path = dir.path().join(MOCK_DATA_FILENAME);
        let content = fs::read_to_string(mock_data_path).unwrap();

        assert!(!content.contains("excluded_setting"));
        assert!(content.contains("included_setting"));
    }

    #[test]
    fn test_ensure_assets_processing_finished_when_processing_failed_should_return_error() {
<<<<<<< HEAD
        let manifest = create_edge_app_manifest(
            vec![
=======
        let manifest = EdgeAppManifest {
            app_id: Some("01H2QZ6Z8WXWNDC0KQ198XCZEW".to_string()),
            user_version: "1".to_string(),
            description: "asdf".to_string(),
            icon: "asdf".to_string(),
            author: "asdf".to_string(),
            homepage_url: "asdfasdf".to_string(),
            settings: vec![
>>>>>>> 311668e8
                Setting {
                    type_: SettingType::String,
                    title: "asetting".to_string(),
                    optional: false,
                    default_value: "".to_string(),
                    help_text: "".to_string(),
                },
                Setting {
                    type_: SettingType::String,
                    title: "nsetting".to_string(),
                    optional: false,
                    default_value: "".to_string(),
                    help_text: "".to_string(),
                },
            ]
        );

        let mock_server = MockServer::start();

        // "v4/assets?select=status&app_id=eq.{}&app_revision=eq.{}&status=neq.finished&limit=1",
        let finished_processing_mock = mock_server.mock(|when, then| {
            when.method(GET)
                .path("/v4/assets")
                .query_param("select", "status,processing_error,title")
                .query_param("app_id", "eq.01H2QZ6Z8WXWNDC0KQ198XCZEW")
                .query_param("app_revision", "eq.8")
                .query_param("status", "neq.finished");
            then.status(200).json_body(json!([
                {
                    "status": "error",
                    "title": "wrong_file.ext",
                    "processing_error": "File type not supported."
                }
            ]));
        });

        let temp_dir = tempdir().unwrap();
        EdgeAppManifest::save_to_file(&manifest, temp_dir.path().join("screenly.yml").as_path())
            .unwrap();
        let mut file = File::create(temp_dir.path().join("index.html")).unwrap();
        write!(file, "test").unwrap();

        EdgeAppManifest::save_to_file(&manifest, temp_dir.path().join("screenly.yml").as_path())
            .unwrap();
        let config = Config::new(mock_server.base_url());
        let authentication = Authentication::new_with_config(config, "token");
        let command = EdgeAppCommand::new(authentication);
        let result = command.ensure_assets_processing_finished("01H2QZ6Z8WXWNDC0KQ198XCZEW", 8);

        finished_processing_mock.assert();

        assert!(result.is_err());
        assert_eq!(
            result.unwrap_err().to_string(),
            "Asset processing error: Asset \"wrong_file.ext\". Error: \"File type not supported.\""
                .to_string()
        );
    }

    #[test]
    fn test_list_secrets_should_send_correct_request() {
        let mock_server = MockServer::start();

        let secrets_mock = mock_server.mock(|when, then| {
            when.method(GET)
                .path("/v4/edge-apps/settings")
                .header("Authorization", "Token token")
                .header(
                    "user-agent",
                    format!("screenly-cli {}", env!("CARGO_PKG_VERSION")),
                )
                .query_param("select", "optional,title,help_text")
                .query_param("app_id", "eq.01H2QZ6Z8WXWNDC0KQ198XCZEW")
                .query_param("type", "eq.secret")
                .query_param("order", "title.asc");

            then.status(200).json_body(json!([
                {
                    "optional": true,
                    "title": "Example secret1",
                    "help_text": "An example of a secret that is used in index.html"
                },
                {
                    "optional": true,
                    "title": "Example secret2",
                    "help_text": "An example of a secret that is used in index.html"
                },
                {
                    "optional": false,
                    "title": "Example secret3",
                    "help_text": "An example of a secret that is used in index.html"
                }
            ]));
        });

        let config = Config::new(mock_server.base_url());
        let authentication = Authentication::new_with_config(config, "token");
        let command = EdgeAppCommand::new(authentication);
<<<<<<< HEAD
        let manifest = create_edge_app_manifest(vec![]);
=======
        let manifest = EdgeAppManifest {
            app_id: Some("01H2QZ6Z8WXWNDC0KQ198XCZEW".to_string()),
            user_version: "1".to_string(),
            description: "asdf".to_string(),
            icon: "asdf".to_string(),
            author: "asdf".to_string(),
            homepage_url: "asdfasdf".to_string(),
            settings: vec![],
        };
>>>>>>> 311668e8

        let result = command.list_secrets(&manifest.app_id.unwrap());

        secrets_mock.assert();

        assert!(result.is_ok());
        let secrets = result.unwrap();
        let secrets_json: Value = serde_json::from_value(secrets.value).unwrap();
        assert_eq!(
            secrets_json,
            json!([
                {
                    "optional": true,
                    "title": "Example secret1",
                    "help_text": "An example of a secret that is used in index.html",
                },
                {
                    "optional": true,
                    "title": "Example secret2",
                    "help_text": "An example of a secret that is used in index.html",
                },
                {
                    "optional": false,
                    "title": "Example secret3",
                    "help_text": "An example of a secret that is used in index.html"
                }
            ])
        );
    }

    #[test]
    fn test_promote_when_there_are_undefined_secrets_should_fail() {
        let mock_server = MockServer::start();

        let installation_mock = mock_server.mock(|when, then| {
            when.method(GET)
                .path("/v4/edge-apps/installations")
                .header("Authorization", "Token token")
                .header(
                    "user-agent",
                    format!("screenly-cli {}", env!("CARGO_PKG_VERSION")),
                )
                .query_param("select", "id")
                .query_param("app_id", "eq.01H2QZ6Z8WXWNDC0KQ198XCZEW")
                .query_param("name", "eq.Edge app cli installation");

            then.status(200).json_body(json!([]));
        });

        let installation_mock_create = mock_server.mock(|when, then| {
            when.method(POST)
                .path("/v4/edge-apps/installations")
                .header("Authorization", "Token token")
                .header(
                    "user-agent",
                    format!("screenly-cli {}", env!("CARGO_PKG_VERSION")),
                )
                .query_param("select", "id")
                .json_body(json!({
                    "app_id": "01H2QZ6Z8WXWNDC0KQ198XCZEW",
                    "name": "Edge app cli installation",
                }));

            then.status(201).json_body(json!([
                {
                    "id": "01H2QZ6Z8WXWNDC0KQ198XCZEB",
                }
            ]));
        });

        //  v4/edge-apps/settings?select=type,default_value,optional,title,help_text&app_id=eq.{}&order=title.asc
        let undefined_secrets_mock = mock_server.mock(|when, then| {
            when.method(GET)
                .path("/v4/edge-apps/secrets/undefined")
                .header("Authorization", "Token token")
                .header(
                    "user-agent",
                    format!("screenly-cli {}", env!("CARGO_PKG_VERSION")),
                )
                .query_param("installation_id", "01H2QZ6Z8WXWNDC0KQ198XCZEB");
            then.status(200)
                .json_body(json!(["undefined_secret", "another_undefined_secret"]));
        });

        let config = Config::new(mock_server.base_url());
        let authentication = Authentication::new_with_config(config, "token");
        let command = EdgeAppCommand::new(authentication);
<<<<<<< HEAD
        let manifest = create_edge_app_manifest(vec![]);
=======
        let manifest = EdgeAppManifest {
            app_id: Some("01H2QZ6Z8WXWNDC0KQ198XCZEW".to_string()),
            user_version: "1".to_string(),
            description: "asdf".to_string(),
            icon: "asdf".to_string(),
            author: "asdf".to_string(),
            homepage_url: "asdfasdf".to_string(),
            settings: vec![],
        };
>>>>>>> 311668e8

        let result = command.promote_version(&manifest.app_id.unwrap(), &7, &"public".to_string());

        installation_mock.assert();
        installation_mock_create.assert();
        undefined_secrets_mock.assert();

        assert!(!&result.is_ok());
        assert!(result.unwrap_err().to_string().contains("Warning: these secrets are undefined: [\"undefined_secret\",\"another_undefined_secret\"]."));
    }

    #[test]
    fn test_promote_when_version_doesnt_exist_should_fail() {
        let mock_server = MockServer::start();

        let get_version_mock = mock_server.mock(|when, then| {
            when.method(GET)
                .path("/v4/edge-apps/versions")
                .header("Authorization", "Token token")
                .header(
                    "user-agent",
                    format!("screenly-cli {}", env!("CARGO_PKG_VERSION")),
                )
                .query_param("select", "revision")
                .query_param("app_id", "eq.01H2QZ6Z8WXWNDC0KQ198XCZEW")
                .query_param("revision", "eq.7");

            then.status(200).json_body(json!([]));
        });

        let installation_mock = mock_server.mock(|when, then| {
            when.method(GET)
                .path("/v4/edge-apps/installations")
                .header("Authorization", "Token token")
                .header(
                    "user-agent",
                    format!("screenly-cli {}", env!("CARGO_PKG_VERSION")),
                )
                .query_param("select", "id")
                .query_param("app_id", "eq.01H2QZ6Z8WXWNDC0KQ198XCZEW")
                .query_param("name", "eq.Edge app cli installation");

            then.status(200).json_body(json!([]));
        });

        let installation_mock_create = mock_server.mock(|when, then| {
            when.method(POST)
                .path("/v4/edge-apps/installations")
                .header("Authorization", "Token token")
                .header(
                    "user-agent",
                    format!("screenly-cli {}", env!("CARGO_PKG_VERSION")),
                )
                .query_param("select", "id")
                .json_body(json!({
                    "app_id": "01H2QZ6Z8WXWNDC0KQ198XCZEW",
                    "name": "Edge app cli installation",
                }));

            then.status(201).json_body(json!([
                {
                    "id": "01H2QZ6Z8WXWNDC0KQ198XCZEB",
                }
            ]));
        });

        //  v4/edge-apps/settings?select=type,default_value,optional,title,help_text&app_id=eq.{}&order=title.asc
        let undefined_secrets_mock = mock_server.mock(|when, then| {
            when.method(GET)
                .path("/v4/edge-apps/secrets/undefined")
                .header("Authorization", "Token token")
                .header(
                    "user-agent",
                    format!("screenly-cli {}", env!("CARGO_PKG_VERSION")),
                )
                .query_param("installation_id", "01H2QZ6Z8WXWNDC0KQ198XCZEB");
            then.status(200).json_body(json!([]));
        });

        let config = Config::new(mock_server.base_url());
        let authentication = Authentication::new_with_config(config, "token");
        let command = EdgeAppCommand::new(authentication);
        let manifest = EdgeAppManifest {
            app_id: Some("01H2QZ6Z8WXWNDC0KQ198XCZEW".to_string()),
            user_version: "1".to_string(),
            description: "asdf".to_string(),
            icon: "asdf".to_string(),
            author: "asdf".to_string(),
            homepage_url: "asdfasdf".to_string(),
            settings: vec![],
        };

        let result = command.promote_version(&manifest.app_id.unwrap(), &7, &"public".to_string());

        get_version_mock.assert();
        installation_mock.assert();
        installation_mock_create.assert();
        undefined_secrets_mock.assert();

        assert!(!&result.is_ok());
        assert!(result
            .unwrap_err()
            .to_string()
            .contains("Edge App Revision 7 not found"));
    }

    #[test]
    fn test_update_name_should_send_correct_request() {
        let mock_server = MockServer::start();

        let update_name_mock = mock_server.mock(|when, then| {
            when.method(PATCH)
                .path("/v4/edge-apps")
                .header("Authorization", "Token token")
                .header(
                    "user-agent",
                    format!("screenly-cli {}", env!("CARGO_PKG_VERSION")),
                )
                .query_param("id", "eq.01H2QZ6Z8WXWNDC0KQ198XCZEW")
                .query_param("select", "name")
                .json_body(json!({
                    "name": "New name",
                }));

            then.status(200).json_body(json!([
                {
                    "name": "New name",
                }
            ]));
        });

        let config = Config::new(mock_server.base_url());
        let authentication = Authentication::new_with_config(config, "token");
        let command = EdgeAppCommand::new(authentication);
        let manifest = EdgeAppManifest {
            app_id: Some("01H2QZ6Z8WXWNDC0KQ198XCZEW".to_string()),
            user_version: "1".to_string(),
            description: "asdf".to_string(),
            icon: "asdf".to_string(),
            author: "asdf".to_string(),
            homepage_url: "asdfasdf".to_string(),
            settings: vec![],
        };

        let result = command.update_name(&manifest.app_id.unwrap(), "New name");
        update_name_mock.assert();
        debug!("result: {:?}", result);
        assert!(result.is_ok());
    }

    #[test]
    fn test_delete_app_should_send_correct_request() {
        let mock_server = MockServer::start();
        mock_server.mock(|when, then| {
            when.method(DELETE)
                .path("/v4/edge-apps")
                .header(
                    "user-agent",
                    format!("screenly-cli {}", env!("CARGO_PKG_VERSION")),
                )
                .header("Authorization", "Token token")
                .query_param("id", "eq.test-id");
            then.status(204);
        });

        let config = Config::new(mock_server.base_url());
        let authentication = Authentication::new_with_config(config, "token");
        let edge_app_command = EdgeAppCommand::new(authentication);
        assert!(edge_app_command.delete_app("test-id").is_ok());
    }

    #[test]
    fn test_clear_app_id_should_remove_app_id_from_manifest() {
        let mock_server = MockServer::start();

        let manifest = EdgeAppManifest {
            app_id: Some("01H2QZ6Z8WXWNDC0KQ198XCZEW".to_string()),
            user_version: "1".to_string(),
            description: "asdf".to_string(),
            icon: "asdf".to_string(),
            author: "asdf".to_string(),
            homepage_url: "asdfasdf".to_string(),
            settings: vec![],
        };

        let temp_dir = tempdir().unwrap();
        let temp_path = temp_dir.path().join("screenly.yml");
        let manifest_path = temp_path.as_path();
        EdgeAppManifest::save_to_file(&manifest, manifest_path).unwrap();

        let config = Config::new(mock_server.base_url());
        let authentication = Authentication::new_with_config(config, "token");
        let edge_app_command = EdgeAppCommand::new(authentication);
        assert!(edge_app_command.clear_app_id(manifest_path).is_ok());

        let data = fs::read_to_string(manifest_path).unwrap();
        let new_manifest: EdgeAppManifest = serde_yaml::from_str(&data).unwrap();

        let expected_manifest = EdgeAppManifest {
            app_id: None,
            user_version: "1".to_string(),
            description: "asdf".to_string(),
            icon: "asdf".to_string(),
            author: "asdf".to_string(),
            homepage_url: "asdfasdf".to_string(),
            settings: vec![],
        };

        assert_eq!(new_manifest, expected_manifest);
    }
}<|MERGE_RESOLUTION|>--- conflicted
+++ resolved
@@ -1340,19 +1340,7 @@
         let config = Config::new(mock_server.base_url());
         let authentication = Authentication::new_with_config(config, "token");
         let command = EdgeAppCommand::new(authentication);
-<<<<<<< HEAD
         let manifest = create_edge_app_manifest(vec![]);
-=======
-        let manifest = EdgeAppManifest {
-            app_id: Some("01H2QZ6Z8WXWNDC0KQ198XCZEW".to_string()),
-            user_version: "1".to_string(),
-            description: "asdf".to_string(),
-            icon: "asdf".to_string(),
-            author: "asdf".to_string(),
-            homepage_url: "asdfasdf".to_string(),
-            settings: vec![],
-        };
->>>>>>> 311668e8
 
         let result = command.list_settings(&manifest.app_id.unwrap());
 
@@ -1469,19 +1457,7 @@
         let config = Config::new(mock_server.base_url());
         let authentication = Authentication::new_with_config(config, "token");
         let command = EdgeAppCommand::new(authentication);
-<<<<<<< HEAD
         let manifest = create_edge_app_manifest(vec![]);
-=======
-        let manifest = EdgeAppManifest {
-            app_id: Some("01H2QZ6Z8WXWNDC0KQ198XCZEW".to_string()),
-            user_version: "1".to_string(),
-            description: "asdf".to_string(),
-            icon: "asdf".to_string(),
-            author: "asdf".to_string(),
-            homepage_url: "asdfasdf".to_string(),
-            settings: vec![],
-        };
->>>>>>> 311668e8
 
         let result = command.set_setting(&manifest.app_id.unwrap(), "best_setting", "best_value");
         installation_mock.assert();
@@ -1555,19 +1531,7 @@
         let config = Config::new(mock_server.base_url());
         let authentication = Authentication::new_with_config(config, "token");
         let command = EdgeAppCommand::new(authentication);
-<<<<<<< HEAD
         let manifest = create_edge_app_manifest(vec![]);
-=======
-        let manifest = EdgeAppManifest {
-            app_id: Some("01H2QZ6Z8WXWNDC0KQ198XCZEW".to_string()),
-            user_version: "1".to_string(),
-            description: "asdf".to_string(),
-            icon: "asdf".to_string(),
-            author: "asdf".to_string(),
-            homepage_url: "asdfasdf".to_string(),
-            settings: vec![],
-        };
->>>>>>> 311668e8
 
         let result = command.set_setting(&manifest.app_id.unwrap(), "best_setting", "best_value1");
         installation_mock.assert();
@@ -1639,19 +1603,7 @@
         let config = Config::new(mock_server.base_url());
         let authentication = Authentication::new_with_config(config, "token");
         let command = EdgeAppCommand::new(authentication);
-<<<<<<< HEAD
         let manifest = create_edge_app_manifest(vec![]);
-=======
-        let manifest = EdgeAppManifest {
-            app_id: Some("01H2QZ6Z8WXWNDC0KQ198XCZEW".to_string()),
-            user_version: "1".to_string(),
-            description: "asdf".to_string(),
-            icon: "asdf".to_string(),
-            author: "asdf".to_string(),
-            homepage_url: "asdfasdf".to_string(),
-            settings: vec![],
-        };
->>>>>>> 311668e8
 
         let result = command.set_secret(
             &manifest.app_id.unwrap(),
@@ -1667,19 +1619,8 @@
 
     #[test]
     fn test_upload_should_send_correct_requests() {
-<<<<<<< HEAD
         let manifest = create_edge_app_manifest(
             vec![
-=======
-        let manifest = EdgeAppManifest {
-            app_id: Some("01H2QZ6Z8WXWNDC0KQ198XCZEW".to_string()),
-            user_version: "1".to_string(),
-            description: "asdf".to_string(),
-            icon: "asdf".to_string(),
-            author: "asdf".to_string(),
-            homepage_url: "asdfasdf".to_string(),
-            settings: vec![
->>>>>>> 311668e8
                 Setting {
                     type_: SettingType::String,
                     title: "asetting".to_string(),
@@ -2027,19 +1968,7 @@
         let config = Config::new(mock_server.base_url());
         let authentication = Authentication::new_with_config(config, "token");
         let command = EdgeAppCommand::new(authentication);
-<<<<<<< HEAD
         let manifest = create_edge_app_manifest(vec![]);
-=======
-        let manifest = EdgeAppManifest {
-            app_id: Some("01H2QZ6Z8WXWNDC0KQ198XCZEW".to_string()),
-            user_version: "1".to_string(),
-            description: "asdf".to_string(),
-            icon: "asdf".to_string(),
-            author: "asdf".to_string(),
-            homepage_url: "asdfasdf".to_string(),
-            settings: vec![],
-        };
->>>>>>> 311668e8
 
         let result = command.promote_version(&manifest.app_id.unwrap(), &7, &"public".to_string());
 
@@ -2058,19 +1987,8 @@
         let file_path = dir.path().join("test_manifest.yml");
 
         // The EdgeAppManifest structure from your example
-<<<<<<< HEAD
         let manifest = create_edge_app_manifest(
             vec![
-=======
-        let manifest = EdgeAppManifest {
-            app_id: Some("01H2QZ6Z8WXWNDC0KQ198XCZEW".to_string()),
-            user_version: "1".to_string(),
-            description: "asdf".to_string(),
-            icon: "asdf".to_string(),
-            author: "asdf".to_string(),
-            homepage_url: "asdfasdf".to_string(),
-            settings: vec![
->>>>>>> 311668e8
                 Setting {
                     type_: SettingType::String,
                     title: "asetting".to_string(),
@@ -2118,19 +2036,8 @@
         let dir = tempdir().unwrap();
         let file_path = dir.path().join("test_manifest_with_varied_settings.yml");
 
-<<<<<<< HEAD
         let manifest = create_edge_app_manifest( 
             vec![
-=======
-        let manifest = EdgeAppManifest {
-            app_id: Some("01H2QZ6Z8WXWNDC0KQ198XCZEW".to_string()),
-            user_version: "1".to_string(),
-            description: "asdf".to_string(),
-            icon: "asdf".to_string(),
-            author: "asdf".to_string(),
-            homepage_url: "asdfasdf".to_string(),
-            settings: vec![
->>>>>>> 311668e8
                 Setting {
                     type_: SettingType::Secret,
                     title: "excluded_setting".to_string(),
@@ -2163,19 +2070,8 @@
 
     #[test]
     fn test_ensure_assets_processing_finished_when_processing_failed_should_return_error() {
-<<<<<<< HEAD
         let manifest = create_edge_app_manifest(
             vec![
-=======
-        let manifest = EdgeAppManifest {
-            app_id: Some("01H2QZ6Z8WXWNDC0KQ198XCZEW".to_string()),
-            user_version: "1".to_string(),
-            description: "asdf".to_string(),
-            icon: "asdf".to_string(),
-            author: "asdf".to_string(),
-            homepage_url: "asdfasdf".to_string(),
-            settings: vec![
->>>>>>> 311668e8
                 Setting {
                     type_: SettingType::String,
                     title: "asetting".to_string(),
@@ -2274,19 +2170,7 @@
         let config = Config::new(mock_server.base_url());
         let authentication = Authentication::new_with_config(config, "token");
         let command = EdgeAppCommand::new(authentication);
-<<<<<<< HEAD
         let manifest = create_edge_app_manifest(vec![]);
-=======
-        let manifest = EdgeAppManifest {
-            app_id: Some("01H2QZ6Z8WXWNDC0KQ198XCZEW".to_string()),
-            user_version: "1".to_string(),
-            description: "asdf".to_string(),
-            icon: "asdf".to_string(),
-            author: "asdf".to_string(),
-            homepage_url: "asdfasdf".to_string(),
-            settings: vec![],
-        };
->>>>>>> 311668e8
 
         let result = command.list_secrets(&manifest.app_id.unwrap());
 
@@ -2374,19 +2258,7 @@
         let config = Config::new(mock_server.base_url());
         let authentication = Authentication::new_with_config(config, "token");
         let command = EdgeAppCommand::new(authentication);
-<<<<<<< HEAD
         let manifest = create_edge_app_manifest(vec![]);
-=======
-        let manifest = EdgeAppManifest {
-            app_id: Some("01H2QZ6Z8WXWNDC0KQ198XCZEW".to_string()),
-            user_version: "1".to_string(),
-            description: "asdf".to_string(),
-            icon: "asdf".to_string(),
-            author: "asdf".to_string(),
-            homepage_url: "asdfasdf".to_string(),
-            settings: vec![],
-        };
->>>>>>> 311668e8
 
         let result = command.promote_version(&manifest.app_id.unwrap(), &7, &"public".to_string());
 
