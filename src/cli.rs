--- conflicted
+++ resolved
@@ -340,7 +340,6 @@
     },
 
     Set {
-<<<<<<< HEAD
         /// Key value pair of the setting to be set in the form of `key=value`.
         #[arg(value_parser = parse_key_val)]
         setting_pair: (String, String),
@@ -356,12 +355,6 @@
         /// replaces all secret values of the edge app with the given pairs
         #[arg(value_parser = parse_secrets)]
         secret_pairs: Secrets,
-=======
-        /// Key of the setting to be set.
-        key: String,
-        /// Value of the setting to be set.
-        value: String,
->>>>>>> 72942647
         /// Path to the directory with the manifest. If not specified CLI will use the current working directory.
         path: Option<String>,
     },
@@ -822,21 +815,12 @@
                     json,
                 );
             }
-<<<<<<< HEAD
             EdgeAppSettingsCommands::Set { setting_pair, path } => {
                 match edge_app_command.set_setting(
                     &EdgeAppManifest::new(transform_edge_app_path_to_manifest(path).as_path())
                         .unwrap(),
                     &setting_pair.0,
                     &setting_pair.1,
-=======
-            EdgeAppSettingsCommands::Set { key, value, path } => {
-                match edge_app_command.set_setting(
-                    &EdgeAppManifest::new(transform_edge_app_path_to_manifest(path).as_path())
-                        .unwrap(),
-                    key,
-                    value,
->>>>>>> 72942647
                 ) {
                     Ok(()) => {
                         println!("Edge app setting successfully set.");
@@ -847,7 +831,6 @@
                 }
             }
         },
-<<<<<<< HEAD
         EdgeAppCommands::Secret(command) => match command {
             EdgeAppSecretsCommands::Set { secret_pairs, path } => {
                 match edge_app_command.set_secrets(
@@ -861,27 +844,27 @@
                     Err(e) => {
                         println!("Failed to set edge app secrets: {e}.");
                     }
-=======
-        EdgeAppCommands::Promote{path, revision} => {
-            let mut manifest = EdgeAppManifest::new(transform_edge_app_path_to_manifest(path).as_path()).unwrap();
+                }
+            }
+        },
+        EdgeAppCommands::Promote { path, revision } => {
+            let mut manifest =
+                EdgeAppManifest::new(transform_edge_app_path_to_manifest(path).as_path()).unwrap();
             if revision.is_some() {
                 manifest.revision = revision.unwrap();
-
-            }
-            match edge_app_command.promote(
-                &manifest
-            ) {
+            }
+            match edge_app_command.promote(&manifest) {
                 Ok(updated) => {
                     println!("Edge app successfully promoted. Updated playlist items: {updated}.");
                 }
                 Err(e) => {
                     println!("Failed to promote edge app: {e}.");
->>>>>>> 72942647
-                }
-            }
-        },
-    }
-}
+                }
+            }
+        }
+    }
+}
+
 #[cfg(test)]
 mod tests {
 
