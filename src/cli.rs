use std::io::{Read, Write};
use std::path::PathBuf;
use std::{env, fs, io};

use clap::{Parser, Subcommand};
use http_auth_basic::Credentials;
use log::{error, info};
use reqwest::StatusCode;
use rpassword::read_password;
use thiserror::Error;

use crate::authentication::{verify_and_store_token, Authentication, AuthenticationError, Config};
use crate::commands;
use crate::commands::edge_app_server::MOCK_DATA_FILENAME;
use crate::commands::playlist::PlaylistCommand;
use crate::commands::{CommandError, EdgeAppManifest, Formatter, OutputType, PlaylistFile};
const DEFAULT_ASSET_DURATION: u32 = 15;

#[derive(Error, Debug)]
enum ParseError {
    #[error("missing \"=\" symbol")]
    MissingSymbol(),
}

fn parse_key_val(s: &str) -> Result<(String, String), ParseError> {
    let pos = s.find('=').ok_or(ParseError::MissingSymbol())?;
    Ok((s[..pos].to_string(), s[pos + 1..].to_string()))
}

#[derive(Parser)]
#[command(
    version,
    about,
    long_about = "Command line interface is intended for quick interaction with Screenly through terminal. Moreover, this CLI is built such that it can be used for automating tasks."
)]
#[command(propagate_version = true)]
pub struct Cli {
    /// Enables JSON output.
    #[arg(short, long, action = clap::ArgAction::SetTrue)]
    json: Option<bool>,

    #[command(subcommand)]
    pub(crate) command: Commands,
}

#[derive(Subcommand)]
pub enum Commands {
    /// Logins with the token and stores it for further use if it's valid. You can set API_TOKEN environment variable to override used API token.
    Login {},
    /// Logouts and removes stored token.
    Logout {},
    /// Screen related commands.
    #[command(subcommand)]
    Screen(ScreenCommands),
    /// Asset related commands.
    #[command(subcommand)]
    Asset(AssetCommands),
    #[command(subcommand)]
    Playlist(PlaylistCommands),
    #[command(subcommand)]
    EdgeApp(EdgeAppCommands),
}

#[derive(Subcommand, Clone, PartialEq, Eq, PartialOrd, Ord)]
pub enum ScreenCommands {
    /// Lists your screens.
    List {
        /// Enables JSON output.
        #[arg(short, long, action = clap::ArgAction::SetTrue)]
        json: Option<bool>,
    },
    /// Gets a single screen by id.
    Get {
        /// Enables JSON output.
        #[arg(short, long, action = clap::ArgAction::SetTrue)]
        json: Option<bool>,
        /// UUID of the screen.
        uuid: String,
    },
    /// Adds a new screen.
    Add {
        /// Enables JSON output.
        #[arg(short, long, action = clap::ArgAction::SetTrue)]
        json: Option<bool>,
        /// Pin code created with registrations endpoint.
        pin: String,
        /// Optional name of the new screen.
        name: Option<String>,
    },
    /// Deletes a screen. This cannot be undone.
    Delete {
        /// UUID of the screen to be deleted.
        uuid: String,
    },
}

#[derive(Subcommand, Clone, PartialEq, Eq, PartialOrd, Ord)]
pub enum PlaylistCommands {
    ///Creates a new playlist.
    Create {
        /// Enables JSON output.
        #[arg(short, long, action = clap::ArgAction::SetTrue)]
        json: Option<bool>,
        /// Title of the new playlist.
        title: String,
        /// Predicate for the new playlist. If not specified it will be set to "TRUE".
        predicate: Option<String>,
    },
    /// Lists your playlists.
    List {
        /// Enables JSON output.
        #[arg(short, long, action = clap::ArgAction::SetTrue)]
        json: Option<bool>,
    },
    /// Gets a single playlist by id.
    Get {
        /// UUID of the playlist.
        uuid: String,
    },
    /// Deletes a playlist. This cannot be undone.
    Delete {
        /// UUID of the playlist to be deleted.
        uuid: String,
    },
    /// Adds an asset to the end of the playlist.
    Append {
        /// Enables JSON output.
        #[arg(short, long, action = clap::ArgAction::SetTrue)]
        json: Option<bool>,
        /// UUID of the playlist.
        uuid: String,
        /// UUID of the asset.
        asset_uuid: String,
        /// Duration of the playlist item in seconds. If not specified it will be set to 15 seconds.
        duration: Option<u32>,
    },
    /// Adds an asset to the beginning of the playlist.
    Prepend {
        /// Enables JSON output.
        #[arg(short, long, action = clap::ArgAction::SetTrue)]
        json: Option<bool>,
        /// UUID of the playlist.
        uuid: String,
        /// UUID of the asset.
        asset_uuid: String,
        /// Duration of the playlist item in seconds. If not specified it will be set to 15 seconds.
        duration: Option<u32>,
    },
    /// Patches a given playlist.
    Update {},
}

#[derive(Clone, PartialEq, Eq, PartialOrd, Ord, Debug)]
pub struct Headers {
    // this struct is only needed because I was getting panic from clap when trying to directly use Vec<(String, String)> and parse it.
    // it really did not want to deal with vector when argaction was not set to Append.
    headers: Vec<(String, String)>,
}

#[derive(Clone, PartialEq, Eq, PartialOrd, Ord, Debug)]
pub struct Secrets {
    secrets: Vec<(String, String)>,
}

pub trait KeyValuePairs {
    fn new(pairs: Vec<(String, String)>) -> Self;
}

impl KeyValuePairs for Headers {
    fn new(pairs: Vec<(String, String)>) -> Self {
        Headers { headers: pairs }
    }
}

impl KeyValuePairs for Secrets {
    fn new(pairs: Vec<(String, String)>) -> Self {
        Secrets { secrets: pairs }
    }
}

fn parse_key_values<T: KeyValuePairs>(s: &str) -> Result<T, ParseError> {
    if s.is_empty() {
        return Ok(T::new(Vec::new()));
    }

    let mut pairs = Vec::new();
    let elements = s.split(',');
    for element in elements {
        pairs.push(parse_key_val(element)?);
    }
    Ok(T::new(pairs))
}

#[derive(Subcommand, Clone, PartialEq, Eq, PartialOrd, Ord)]
pub enum AssetCommands {
    /// Lists your assets.
    List {
        /// Enables JSON output.
        #[arg(short, long, action = clap::ArgAction::SetTrue)]
        json: Option<bool>,
    },
    /// Gets a single asset by id.
    Get {
        /// Enables JSON output.
        #[arg(short, long, action = clap::ArgAction::SetTrue)]
        json: Option<bool>,
        /// UUID of the asset.
        uuid: String,
    },
    /// Adds a new asset.
    Add {
        /// Enables JSON output.
        #[arg(short, long, action = clap::ArgAction::SetTrue)]
        json: Option<bool>,
        /// Path to local file or URL for remote file.
        path: String,
        /// Asset title.
        title: String,
    },

    /// Deletes an asset. This cannot be undone.
    Delete {
        /// UUID of the asset to be deleted.
        uuid: String,
    },

    /// Injects JavaScript code inside of the web asset. It will be executed once the asset loads during playback.
    InjectJs {
        /// UUID of the web asset to inject with JavaScript.
        uuid: String,

        /// Path to local file or URL for remote file.
        path: String,
    },

    /// Sets HTTP headers for web asset.
    SetHeaders {
        /// UUID of the web asset to set http headers.
        uuid: String,

        /// HTTP headers in the following form `header1=value1[,header2=value2[,...]]`. This command
        /// replaces all headers of the asset with the given headers (when an empty string is given, e.g. --set-headers "",
        /// all existing headers are removed, if any)
        #[arg(value_parser = parse_key_values::<Headers>)]
        headers: Headers,
    },
    /// Updates HTTP headers for web asset.
    UpdateHeaders {
        /// UUID of the web asset to set http headers.
        uuid: String,

        /// HTTP headers in the following form `header1=value1[,header2=value2[,...]]`. This command updates only the given headers (adding them if new), leaving any other headers unchanged.
        #[arg(value_parser=parse_key_values::<Headers>)]
        headers: Headers,
    },

    /// Shortcut for setting up basic authentication headers.
    BasicAuth {
        /// UUID of the web asset to set up basic authentication for.
        uuid: String,
        /// Basic authentication credentials in "user=password" form.
        #[arg(value_parser = parse_key_val)]
        credentials: (String, String),
    },
    /// Shortcut for setting up bearer authentication headers.
    BearerAuth {
        /// UUID of the web asset to set up basic authentication for.
        uuid: String,
        /// Bearer token.
        token: String,
    },
}

#[derive(Subcommand, Clone, PartialEq, Eq, PartialOrd, Ord)]
pub enum EdgeAppCommands {
    /// Creates Edge App in the store.
    Create {
        /// Edge app name
        #[arg(short, long)]
        name: String,
        /// Path to the directory with the manifest. If not specified CLI will use the current working directory.
        #[arg(short, long)]
        path: Option<String>,
        /// Use an existing Edge App directory with the manifest and index.html.
        #[arg(short, long, action = clap::ArgAction::SetTrue)]
        in_place: Option<bool>,
    },

    /// Lists your edge apps.
    List {
        /// Enables JSON output.
        #[arg(short, long, action = clap::ArgAction::SetTrue)]
        json: Option<bool>,
    },
    /// Updates Edge App name
    Update {
        /// Path to the directory with the manifest. If not specified CLI will use the current working directory.
        #[arg(short, long)]
        path: Option<String>,

        /// Edge App id. If not specified CLI will use the id from the manifest.
        #[arg(short, long)]
        app_id: Option<String>,

        /// Edge App name
        #[arg(short, long)]
        name: String,
    },

    /// Runs Edge App emulator.
    Run {
        /// Path to the directory with the manifest. If not specified CLI will use the current working directory.
        #[arg(short, long)]
        path: Option<String>,

        #[arg(short, long, value_parser = parse_key_values::<Secrets>)]
        secrets: Option<Secrets>,
    },

    // Generates mock data to be used with Edge App run.
    GenerateMockData {
        /// Path to the directory with the manifest. If not specified CLI will use the current working directory.
        #[arg(short, long)]
        path: Option<String>,
    },

    /// Version commands.
    #[command(subcommand)]
    Version(EdgeAppVersionCommands),

    /// Settings commands.
    #[command(subcommand)]
    Setting(EdgeAppSettingsCommands),

    /// Secrets commands.
    #[command(subcommand)]
    Secret(EdgeAppSecretsCommands),

    /// Uploads assets and settings of the edge app.
    Upload {
        /// Path to the directory with the manifest. If not specified CLI will use the current working directory.
        #[arg(short, long)]
        path: Option<String>,

        /// Edge app id. If not specified CLI will use the id from the manifest.
        #[arg(short, long)]
        app_id: Option<String>,
    },
    /// Deletes an edge app. This cannot be undone.
    Delete {
        /// Path to the directory with the manifest. If not specified CLI will use the current working directory.
        #[arg(short, long)]
        path: Option<String>,

        /// Edge app id. If not specified CLI will use the id from the manifest.
        #[arg(short, long)]
        app_id: Option<String>,
    },
}

#[derive(Subcommand, Clone, PartialEq, Eq, PartialOrd, Ord)]
pub enum EdgeAppVersionCommands {
    List {
        /// Edge app id. If not specified CLI will use the id from the manifest.
        #[arg(short, long)]
        app_id: Option<String>,

        /// Path to the directory with the manifest. If not specified CLI will use the current working directory.
        #[arg(short, long)]
        path: Option<String>,

        /// Enables JSON output.
        #[arg(short, long, action = clap::ArgAction::SetTrue)]
        json: Option<bool>,
    },
    Promote {
        /// Edge app revision to promote.
        #[arg(short, long)]
        revision: u32,
        /// Channel to promote to. If not specified CLI will use stable channel.
        #[arg(short, long, default_value = "stable")]
        channel: String,

        /// Edge app id. If not specified CLI will use the id from the manifest.
        #[arg(short, long)]
        app_id: Option<String>,

        /// Path to the directory with the manifest. If not specified CLI will use the current working directory.
        #[arg(short, long)]
        path: Option<String>,
    },
}

#[derive(Subcommand, Clone, PartialEq, Eq, PartialOrd, Ord)]
pub enum EdgeAppSettingsCommands {
    List {
        /// Path to the directory with the manifest. If not specified CLI will use the current working directory.
        #[arg(short, long)]
        path: Option<String>,

        /// Edge app id. If not specified CLI will use the id from the manifest.
        #[arg(short, long)]
        app_id: Option<String>,

        /// Enables JSON output.
        #[arg(short, long, action = clap::ArgAction::SetTrue)]
        json: Option<bool>,
    },

    Set {
        /// Key value pair of the setting to be set in the form of `key=value`.
        #[arg(value_parser = parse_key_val)]
        setting_pair: (String, String),

        /// Edge app id. If not specified CLI will use the id from the manifest.
        #[arg(short, long)]
        app_id: Option<String>,

        /// Path to the directory with the manifest. If not specified CLI will use the current working directory.
        #[arg(short, long)]
        path: Option<String>,
    },
}

#[derive(Subcommand, Clone, PartialEq, Eq, PartialOrd, Ord)]
pub enum EdgeAppSecretsCommands {
    List {
        /// Path to the directory with the manifest. If not specified CLI will use the current working directory.
        #[arg(short, long)]
        path: Option<String>,

        /// Edge app id. If not specified CLI will use the id from the manifest.
        #[arg(short, long)]
        app_id: Option<String>,

        /// Enables JSON output.
        #[arg(short, long, action = clap::ArgAction::SetTrue)]
        json: Option<bool>,
    },
    Set {
        /// Key value pair of the secret to be set in the form of `key=value`.
        #[arg(value_parser = parse_key_val)]
        secret_pair: (String, String),

        /// Edge app id. If not specified CLI will use the id from the manifest.
        #[arg(short, long)]
        app_id: Option<String>,

        /// Path to the directory with the manifest. If not specified CLI will use the current working directory.
        #[arg(short, long)]
        path: Option<String>,
    },
}

pub fn handle_command_execution_result<T: Formatter>(
    result: anyhow::Result<T, CommandError>,
    json: &Option<bool>,
) {
    match result {
        Ok(screen) => {
            let output_type = if json.unwrap_or(false) {
                OutputType::Json
            } else {
                OutputType::HumanReadable
            };
            println!("{}", screen.format(output_type));
        }
        Err(e) => {
            match e {
                CommandError::Authentication(_) => {
                    error!(
                        "Authentication error occurred. Please use login command to authenticate."
                    )
                }
                _ => {
                    error!("Error occurred: {:?}", e);
                }
            }
            std::process::exit(1);
        }
    }
}

pub fn get_screen_name(
    id: &str,
    screen_command: &commands::screen::ScreenCommand,
) -> Result<String, CommandError> {
    let target_screen = screen_command.get(id)?;

    if let Some(screens) = target_screen.value.as_array() {
        if screens.is_empty() {
            error!("Screen could not be found.");
            return Err(CommandError::MissingField);
        }

        return if let Some(name) = screens[0]["name"].as_str() {
            Ok(name.to_string())
        } else {
            Err(CommandError::MissingField)
        };
    }

    Err(CommandError::MissingField)
}

fn get_actual_app_id(app_id: &Option<String>, path: &Option<String>) -> String {
    match app_id {
        Some(id) => id.clone(),
        None => {
            let manifest =
                EdgeAppManifest::new(transform_edge_app_path_to_manifest(path).as_path()).unwrap();
            manifest.app_id
        }
    }
}

pub fn get_asset_title(
    id: &str,
    asset_command: &commands::asset::AssetCommand,
) -> Result<String, CommandError> {
    let target_asset = asset_command.get(id)?;

    if let Some(assets) = target_asset.value.as_array() {
        if assets.is_empty() {
            error!("Asset could not be found.");
            return Err(CommandError::MissingField);
        }

        return if let Some(name) = assets[0]["title"].as_str() {
            Ok(name.to_string())
        } else {
            Err(CommandError::MissingField)
        };
    }

    Err(CommandError::MissingField)
}

pub fn handle_cli(cli: &Cli) {
    match &cli.command {
        Commands::Login {} => {
            print!("Enter your API Token: ");
            std::io::stdout().flush().unwrap();
            let token = read_password().unwrap();
            match verify_and_store_token(&token, &Config::default().url) {
                Ok(()) => {
                    info!("Login credentials have been saved.");
                    std::process::exit(0);
                }

                Err(e) => match e {
                    AuthenticationError::WrongCredentials => {
                        error!("Token verification failed.");
                        std::process::exit(1);
                    }
                    _ => {
                        error!("Error occurred: {:?}", e);
                        std::process::exit(1);
                    }
                },
            }
        }
        Commands::Screen(command) => handle_cli_screen_command(command),
        Commands::Asset(command) => handle_cli_asset_command(command),
        Commands::EdgeApp(command) => handle_cli_edge_app_command(command),
        Commands::Playlist(command) => handle_cli_playlist_command(command),
        Commands::Logout {} => {
            Authentication::remove_token().expect("Failed to remove token.");
            info!("Logout successful.");
            std::process::exit(0);
        }
    }
}

fn transform_edge_app_path_to_manifest(path: &Option<String>) -> PathBuf {
    let mut result = match path {
        Some(path) => PathBuf::from(path),
        None => env::current_dir().unwrap(),
    };

    result.push("screenly.yml");
    result
}

fn get_user_input() -> String {
    let stdin = io::stdin();
    let mut user_input = String::new();
    match stdin.read_line(&mut user_input) {
        Ok(_) => {}
        Err(e) => {
            error!("Error occurred: {}", e);
            std::process::exit(1);
        }
    }

    user_input.trim().to_string()
}

pub fn handle_cli_screen_command(command: &ScreenCommands) {
    let authentication = Authentication::new().expect("Failed to load authentication.");
    let screen_command = commands::screen::ScreenCommand::new(authentication);

    match command {
        ScreenCommands::List { json } => {
            handle_command_execution_result(screen_command.list(), json);
        }
        ScreenCommands::Get { uuid, json } => {
            handle_command_execution_result(screen_command.get(uuid), json);
        }
        ScreenCommands::Add { pin, name, json } => {
            handle_command_execution_result(screen_command.add(pin, name.clone()), json);
        }
        ScreenCommands::Delete { uuid } => {
            match get_screen_name(uuid, &screen_command) {
                Ok(name) => {
                    info!("You are about to delete the screen named \"{}\".  This operation cannot be reversed.", name);
                    info!("Enter the screen name to confirm the screen deletion: ");
                    if name != get_user_input() {
                        error!("The name you entered is incorrect. Aborting.");
                        std::process::exit(1);
                    }
                }
                Err(e) => {
                    error!("Error occurred: {}", e);
                    std::process::exit(1);
                }
            }

            match screen_command.delete(uuid) {
                Ok(()) => {
                    info!("Screen deleted successfully.");
                    std::process::exit(0);
                }
                Err(e) => {
                    error!("Error occurred: {:?}", e);
                    std::process::exit(1);
                }
            }
        }
    }
}

pub fn handle_cli_playlist_command(command: &PlaylistCommands) {
    let playlist_command =
        PlaylistCommand::new(Authentication::new().expect("Failed to load authentication."));
    match command {
        PlaylistCommands::Create {
            json,
            title,
            predicate,
        } => {
            handle_command_execution_result(
                playlist_command.create(title, &predicate.clone().unwrap_or("TRUE".to_owned())),
                json,
            );
        }
        PlaylistCommands::List { json } => {
            handle_command_execution_result(playlist_command.list(), json);
        }
        PlaylistCommands::Get { uuid } => {
            let playlist_file = playlist_command.get_playlist_file(uuid);
            match playlist_file {
                Ok(playlist) => {
                    let pretty_playlist_file = serde_json::to_string_pretty(&playlist).unwrap();
                    println!("{}", pretty_playlist_file);
                }
                Err(e) => {
                    println!("Error occurred when getting playlist: {e:?}")
                }
            }
        }
        PlaylistCommands::Delete { uuid } => match playlist_command.delete(uuid) {
            Ok(()) => {
                println!("Playlist deleted successfully.");
            }
            Err(e) => {
                println!("Error occurred when deleting playlist: {e:?}")
            }
        },
        PlaylistCommands::Append {
            json,
            uuid,
            asset_uuid,
            duration,
        } => {
            handle_command_execution_result(
                playlist_command.append_asset(
                    uuid,
                    asset_uuid,
                    (*duration).unwrap_or(DEFAULT_ASSET_DURATION),
                ),
                json,
            );
        }
        PlaylistCommands::Prepend {
            json,
            uuid,
            asset_uuid,
            duration,
        } => {
            handle_command_execution_result(
                playlist_command.prepend_asset(
                    uuid,
                    asset_uuid,
                    (*duration).unwrap_or(DEFAULT_ASSET_DURATION),
                ),
                json,
            );
        }
        PlaylistCommands::Update {} => {
            let mut input = String::new();
            io::stdin()
                .read_to_string(&mut input)
                .expect("Unable to read stdin.");

            let playlist: PlaylistFile =
                serde_json::from_str(&input).expect("Unable to parse playlist file.");
            match playlist_command.update(&playlist) {
                Ok(_) => {
                    println!("Playlist updated successfully.");
                }
                Err(e) => {
                    println!("Error occurred when updating playlist: {e:?}")
                }
            }
        }
    }
}

pub fn handle_cli_asset_command(command: &AssetCommands) {
    let authentication = Authentication::new().expect("Failed to load authentication.");
    let asset_command = commands::asset::AssetCommand::new(authentication);

    match command {
        AssetCommands::List { json } => {
            handle_command_execution_result(asset_command.list(), json);
        }
        AssetCommands::Get { uuid, json } => {
            handle_command_execution_result(asset_command.get(uuid), json);
        }
        AssetCommands::Add { path, title, json } => {
            handle_command_execution_result(asset_command.add(path, title), json);
        }
        AssetCommands::Delete { uuid } => {
            match get_asset_title(uuid, &asset_command) {
                Ok(title) => {
                    info!("You are about to delete the asset named \"{}\".  This operation cannot be reversed.", title);
                    info!("Enter the asset title to confirm the asset deletion: ");
                    io::stdout().flush().unwrap();

                    let stdin = io::stdin();
                    let mut user_input = String::new();
                    match stdin.read_line(&mut user_input) {
                        Ok(_) => {}
                        Err(e) => {
                            error!("Error occurred: {}", e);
                            std::process::exit(1);
                        }
                    }

                    if title != user_input.trim() {
                        error!("The title you entered is incorrect. Aborting.");
                        std::process::exit(1);
                    }
                }
                Err(e) => {
                    error!("Error occurred: {}", e);
                    std::process::exit(1);
                }
            }
            match asset_command.delete(uuid) {
                Ok(()) => {
                    info!("Asset deleted successfully.");
                    std::process::exit(0);
                }
                Err(e) => {
                    error!("Error occurred: {:?}", e);
                    std::process::exit(1);
                }
            }
        }
        AssetCommands::InjectJs { uuid, path } => {
            let js_code = if path.starts_with("http://") || path.starts_with("https://") {
                match reqwest::blocking::get(path) {
                    Ok(response) => {
                        match response.status() {
                            StatusCode::OK => response.text().unwrap_or_default(),
                            status => {
                                error!("Failed to retrieve JS injection code. Wrong response status: {}", status);
                                std::process::exit(1);
                            }
                        }
                    }
                    Err(e) => {
                        error!("Failed to retrieve JS injection code. Error: {}", e);
                        std::process::exit(1);
                    }
                }
            } else {
                match fs::read_to_string(path) {
                    Ok(text) => text,
                    Err(e) => {
                        error!("Failed to read file with JS injection code. Error: {}", e);
                        std::process::exit(1);
                    }
                }
            };

            match asset_command.inject_js(uuid, &js_code) {
                Ok(()) => {
                    info!("Asset updated successfully.");
                }
                Err(e) => {
                    error!("Error occurred: {:?}", e);
                    std::process::exit(1);
                }
            }
        }
        AssetCommands::SetHeaders { uuid, headers } => {
            match asset_command.set_web_asset_headers(uuid, headers.headers.clone()) {
                Ok(()) => {
                    info!("Asset updated successfully.");
                }
                Err(e) => {
                    error!("Error occurred: {:?}", e);
                    std::process::exit(1);
                }
            }
        }
        AssetCommands::BasicAuth { uuid, credentials } => {
            let basic_auth = Credentials::new(&credentials.0, &credentials.1);
            match asset_command.update_web_asset_headers(
                uuid,
                vec![("Authorization".to_owned(), basic_auth.as_http_header())],
            ) {
                Ok(()) => {
                    info!("Asset updated successfully.");
                }
                Err(e) => {
                    error!("Error occurred: {:?}", e);
                    std::process::exit(1);
                }
            }
        }
        AssetCommands::UpdateHeaders { uuid, headers } => {
            match asset_command.update_web_asset_headers(uuid, headers.headers.clone()) {
                Ok(()) => {
                    info!("Asset updated successfully.");
                }
                Err(e) => {
                    error!("Error occurred: {:?}", e);
                    std::process::exit(1);
                }
            }
        }
        AssetCommands::BearerAuth { uuid, token } => {
            match asset_command.update_web_asset_headers(
                uuid,
                vec![("Authorization".to_owned(), format!("Bearer {token}"))],
            ) {
                Ok(()) => {
                    info!("Asset updated successfully.");
                }
                Err(e) => {
                    error!("Error occurred: {:?}", e);
                    std::process::exit(1);
                }
            }
        }
    }
}

pub fn handle_cli_edge_app_command(command: &EdgeAppCommands) {
    let authentication = Authentication::new().expect("Failed to load authentication.");
    let edge_app_command = commands::edge_app::EdgeAppCommand::new(authentication);

    match command {
        EdgeAppCommands::Create {
            name,
            path,
            in_place,
        } => {
            let create_func = if in_place.unwrap_or(false) {
                commands::edge_app::EdgeAppCommand::create_in_place
            } else {
                commands::edge_app::EdgeAppCommand::create
            };

            match create_func(
                &edge_app_command,
                name,
                transform_edge_app_path_to_manifest(path).as_path(),
            ) {
                Ok(()) => {
                    println!("Edge app successfully created.");
                }
                Err(e) => {
                    println!("Failed to publish edge app manifest: {e}.");
                    std::process::exit(1);
                }
            }
        }

        EdgeAppCommands::List { json } => {
            handle_command_execution_result(edge_app_command.list(), json);
        }
        EdgeAppCommands::Upload { path, app_id } => {
            match edge_app_command.upload(
                transform_edge_app_path_to_manifest(path).as_path(),
                app_id.clone(),
            ) {
                Ok(revision) => {
                    println!(
                        "Edge app successfully uploaded. Revision: {revision}.",
                        revision = revision
                    );
                }
                Err(e) => {
                    println!("Failed to upload edge app: {e}.");
                    std::process::exit(1);
                }
            }
        }
        EdgeAppCommands::Version(command) => match command {
            EdgeAppVersionCommands::List { app_id, path, json } => {
                let actual_app_id = get_actual_app_id(app_id, path);
                handle_command_execution_result(
                    edge_app_command.list_versions(&actual_app_id),
                    json,
                );
            }
            EdgeAppVersionCommands::Promote {
                path,
                revision,
                app_id,
                channel,
            } => {
                let actual_app_id = get_actual_app_id(app_id, path);
                match edge_app_command.promote_version(&actual_app_id, revision, channel) {
                    Ok(()) => {
                        println!("Edge app version successfully promoted.");
                    }
                    Err(e) => {
                        println!("Failed to promote edge app version: {e}.");
                        std::process::exit(1);
                    }
                }
            }
        },
        EdgeAppCommands::Setting(command) => match command {
            EdgeAppSettingsCommands::List { path, json, app_id } => {
                let actual_app_id = get_actual_app_id(app_id, path);
                handle_command_execution_result(
                    edge_app_command.list_settings(&actual_app_id),
                    json,
                );
            }
            EdgeAppSettingsCommands::Set {
                setting_pair,
                app_id,
                path,
            } => {
                let actual_app_id = get_actual_app_id(app_id, path);
                match edge_app_command.set_setting(&actual_app_id, &setting_pair.0, &setting_pair.1)
                {
                    Ok(()) => {
                        println!("Edge app setting successfully set.");
                    }
                    Err(e) => {
                        println!("Failed to set edge app setting: {}", e);
                        std::process::exit(1);
                    }
                }
            }
        },
        EdgeAppCommands::Secret(command) => match command {
            EdgeAppSecretsCommands::List { path, json, app_id } => {
                let actual_app_id = get_actual_app_id(app_id, path);
                handle_command_execution_result(
                    edge_app_command.list_secrets(&actual_app_id),
                    json,
                );
            }
            EdgeAppSecretsCommands::Set {
                secret_pair,
                app_id,
                path,
            } => {
                let actual_app_id = get_actual_app_id(app_id, path);

                match edge_app_command.set_secret(&actual_app_id, &secret_pair.0, &secret_pair.1) {
                    Ok(()) => {
                        println!("Edge app secret successfully set.");
                    }
                    Err(e) => {
                        println!("Failed to set edge app secret: {}", e);
                        std::process::exit(1);
                    }
                }
            }
        },
<<<<<<< HEAD
        EdgeAppCommands::Delete { path, app_id } => {
            let actual_app_id = get_actual_app_id(app_id, path);
            match edge_app_command.get_app_name(&actual_app_id) {
                Ok(name) => {
                    info!("You are about to delete the app named \"{}\".  This operation cannot be reversed.", name);
                    info!("Enter the app name to confirm the app deletion: ");
                    if name != get_user_input() {
                        error!("The name you entered is incorrect. Aborting.");
                        std::process::exit(1);
                    }
                }
                Err(e) => {
                    error!("Error occurred: {}", e);
                    std::process::exit(1);
                }
            }

            match edge_app_command.delete_app(&actual_app_id) {
                Ok(()) => {
                    info!("App deleted successfully.");
                    std::process::exit(0);
                }
                Err(e) => {
                    error!("Error occurred: {:?}", e);
=======
        EdgeAppCommands::Update { path, app_id, name } => {
            let actual_app_id = get_actual_app_id(app_id, path);
            match edge_app_command.update_name(&actual_app_id, name) {
                Ok(()) => {
                    println!("Edge app successfully updated.");
                }
                Err(e) => {
                    println!("Failed to update edge app: {e}.");
>>>>>>> 33cc8447
                    std::process::exit(1);
                }
            }
        }
<<<<<<< HEAD
=======
        EdgeAppCommands::Run { path, secrets } => {
            let secrets = if let Some(secret_pairs) = secrets {
                secret_pairs.secrets.clone()
            } else {
                Vec::new()
            };
            let path = match path {
                Some(path) => PathBuf::from(path),
                None => env::current_dir().unwrap(),
            };
            if !path.join(MOCK_DATA_FILENAME).exists() {
                println!("Error: No mock-data exist. Please run \"screenly edge-app generate-mock-data\" and try again.");
                std::process::exit(1);
            }

            edge_app_command.run(path.as_path(), secrets).unwrap();
        }
        EdgeAppCommands::GenerateMockData { path } => {
            let manifest_path = transform_edge_app_path_to_manifest(path);
            edge_app_command.generate_mock_data(&manifest_path).unwrap();
        }
>>>>>>> 33cc8447
    }
}

#[cfg(test)]
mod tests {

    use httpmock::{Method::GET, MockServer};
    use tempfile::tempdir;

    use crate::authentication::Config;

    use super::*;

    #[test]
    fn test_get_screen_name_should_return_correct_screen_name() {
        let _tmp_dir = tempdir().unwrap();
        let _tmp_dir = tempdir().unwrap();
        let mock_server = MockServer::start();
        mock_server.mock(|when, then| {
            when.method(GET)
                .path("/v4/screens")
                .query_param("id", "eq.017a5104-524b-33d8-8026-9087b59e7eb5")
                .header("user-agent", format!("screenly-cli {}", env!("CARGO_PKG_VERSION")))
                .header("Authorization", "Token token");
            then
                .status(200)
                .body(b"[{\"id\":\"017a5104-524b-33d8-8026-9087b59e7eb5\",\"team_id\":\"016343c2-82b8-0000-a121-e30f1035875e\",\"created_at\":\"2021-06-28T05:07:55+00:00\",\"name\":\"Test name\",\"is_enabled\":true,\"coords\":[55.22931, 48.90429],\"last_ping\":\"2021-08-25T06:17:20.728+00:00\",\"last_ip\":null,\"local_ip\":\"192.168.1.146\",\"mac\":\"b8:27:eb:d6:83:6f\",\"last_screenshot_time\":\"2021-08-25T06:09:04.399+00:00\",\"uptime\":\"230728.38\",\"load_avg\":\"0.14\",\"signal_strength\":null,\"interface\":\"eth0\",\"debug\":false,\"location\":\"Kamsko-Ust'inskiy rayon, Russia\",\"team\":\"016343c2-82b8-0000-a121-e30f1035875e\",\"timezone\":\"Europe/Moscow\",\"type\":\"hardware\",\"hostname\":\"srly-4shnfrdc5cd2p0p\",\"ws_open\":false,\"status\":\"Offline\",\"last_screenshot\":\"https://us-assets.screenlyapp.com/01CD1W50NR000A28F31W83B1TY/screenshots/01F98G8MJB6FC809MGGYTSWZNN/5267668e6db35498e61b83d4c702dbe8\",\"in_sync\":false,\"software_version\":\"Screenly 2 Player\",\"hardware_version\":\"Raspberry Pi 3B\",\"config\":{\"hdmi_mode\": 34, \"hdmi_boost\": 2, \"hdmi_drive\": 0, \"hdmi_group\": 0, \"verify_ssl\": true, \"audio_output\": \"hdmi\", \"hdmi_timings\": \"\", \"overscan_top\": 0, \"overscan_left\": 0, \"use_composite\": false, \"display_rotate\": 0, \"overscan_right\": 0, \"overscan_scale\": 0, \"overscan_bottom\": 0, \"disable_overscan\": 0, \"shuffle_playlist\": false, \"framebuffer_width\": 0, \"use_composite_pal\": false, \"framebuffer_height\": 0, \"hdmi_force_hotplug\": true, \"use_composite_ntsc\": false, \"hdmi_pixel_encoding\": 0, \"play_history_enabled\": false}}]");
        });

        let config = Config::new(mock_server.base_url());
        let authentication = Authentication::new_with_config(config, "token");
        let screen_command = commands::screen::ScreenCommand::new(authentication);
        let name =
            get_screen_name("017a5104-524b-33d8-8026-9087b59e7eb5", &screen_command).unwrap();
        assert_eq!(name, "Test name");
    }

    #[test]
    fn test_transform_edge_app_path_to_manifest_with_path_should_return_correct_path() {
        let dir = tempdir().unwrap();
        let dir_path = dir.path().to_str().unwrap().to_string();
        let path = Some(dir_path.clone());

        let new_path = transform_edge_app_path_to_manifest(&path);

        assert_eq!(
            new_path,
            PathBuf::from(format!("{}/screenly.yml", dir_path))
        );
    }

    #[test]
    fn test_transform_edge_app_path_to_manifest_without_path_should_return_correct_path() {
        let dir = tempdir().unwrap();
        let dir_path = dir.path();

        // Change current directory to tempdir
        assert!(env::set_current_dir(dir_path).is_ok());

        let new_path = transform_edge_app_path_to_manifest(&None);

        assert_eq!(new_path, dir_path.join("screenly.yml"));
    }
}<|MERGE_RESOLUTION|>--- conflicted
+++ resolved
@@ -999,7 +999,6 @@
                 }
             }
         },
-<<<<<<< HEAD
         EdgeAppCommands::Delete { path, app_id } => {
             let actual_app_id = get_actual_app_id(app_id, path);
             match edge_app_command.get_app_name(&actual_app_id) {
@@ -1024,7 +1023,10 @@
                 }
                 Err(e) => {
                     error!("Error occurred: {:?}", e);
-=======
+                    std::process::exit(1);
+                }
+            }
+        },
         EdgeAppCommands::Update { path, app_id, name } => {
             let actual_app_id = get_actual_app_id(app_id, path);
             match edge_app_command.update_name(&actual_app_id, name) {
@@ -1033,13 +1035,10 @@
                 }
                 Err(e) => {
                     println!("Failed to update edge app: {e}.");
->>>>>>> 33cc8447
-                    std::process::exit(1);
-                }
-            }
-        }
-<<<<<<< HEAD
-=======
+                    std::process::exit(1);
+                }
+            }
+        }
         EdgeAppCommands::Run { path, secrets } => {
             let secrets = if let Some(secret_pairs) = secrets {
                 secret_pairs.secrets.clone()
@@ -1061,7 +1060,6 @@
             let manifest_path = transform_edge_app_path_to_manifest(path);
             edge_app_command.generate_mock_data(&manifest_path).unwrap();
         }
->>>>>>> 33cc8447
     }
 }
 
