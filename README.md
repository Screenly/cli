[![sbomified](https://sbomify.com/assets/images/logo/badge.svg)](https://app.sbomify.com/component/UUzAdk8ixV)
[![Lint](https://github.com/Screenly/cli/actions/workflows/lint.yml/badge.svg)](https://github.com/Screenly/cli/actions/workflows/lint.yml)
[![Rust](https://github.com/Screenly/cli/actions/workflows/rust.yml/badge.svg)](https://github.com/Screenly/cli/actions/workflows/rust.yml)
[![Nix](https://github.com/Screenly/cli/actions/workflows/nix.yml/badge.svg)](https://github.com/Screenly/cli/actions/workflows/nix.yml)

# Screenly Command Line Interface (CLI)

The Screenly CLI simplifies interactions with Screenly through your terminal, designed for both manual use and task automation.

## Installation

### From Releases
<<<<<<< HEAD

Download the latest release [here](https://github.com/Screenly/cli/releases/latest).

=======

Download the latest release [here](https://github.com/Screenly/cli/releases/latest).

>>>>>>> a54d2dd1
### Homebrew (macOS only)

```bash
$ brew tap screenly/screenly-cli
$ brew install screenly-cli
```

### Nix

```bash
$ nix-shell -p screenly-cli
```

### Docker

For other operating systems or Docker usage:

```bash
$ docker run --rm \
    -e API_TOKEN=YOUR_API_TOKEN \
    screenly/cli:latest help
```

## Building from Source

To build the Screenly CLI from source, ensure you have [Rust](https://www.rust-lang.org) installed:

```bash
$ cargo build --release
```

The `screenly` binary will be located in `target/release`.

To configure a non-production API server, set the `API_SERVER_NAME` environment variable:

```bash
$ API_SERVER_NAME=local cargo build --release
```

## Commands

Explore available commands [here](https://developer.screenly.io/cli/#commands).

## GitHub Action

Integrate Screenly CLI into your GitHub workflows:

### Inputs

#### `screenly_api_token`

**Required** Screenly API token for your team.

#### `cli_commands`

**Required** Command to execute (e.g., `screen list`).

#### `cli_version`

Optional CLI version override.

### Example usage

```yaml
uses: screenly/cli@master
with:
  screenly_api_token: ${{ secrets.SCREENLY_API_TOKEN }}
  cli_commands: screen list
```

## Protocol Buffers (Protobuf) Generation

Generate `pb_signature.rs` from `signature.proto`:

```bash
$ cargo install protobuf-codegen
$ protoc --rust_out . signature.proto
$ mv signature.rs src/pb_signature.rs
```

## Release Process

- Merge PRs into `master`.
- Update version in `Cargo.toml`, `action.yml`, `Dockerfile`, and GitHub Actions configurations.
- Create release branch (e.g., `release-1.0.0`) and tag (e.g., `v1.0.0`).
- Update [Homebrew repo](https://github.com/Screenly/homebrew-screenly-cli) with the latest version.<|MERGE_RESOLUTION|>--- conflicted
+++ resolved
@@ -10,15 +10,9 @@
 ## Installation
 
 ### From Releases
-<<<<<<< HEAD
 
 Download the latest release [here](https://github.com/Screenly/cli/releases/latest).
 
-=======
-
-Download the latest release [here](https://github.com/Screenly/cli/releases/latest).
-
->>>>>>> a54d2dd1
 ### Homebrew (macOS only)
 
 ```bash
