---
# action.yml
name: 'Screenly'
description: 'GitHub Actions for Screenly.'
author: 'Screenly, Inc'
branding:
  icon: 'code'
  color: 'purple'
inputs:
  screenly_api_token:
    description: "Your Screenly API token."
    required: true
  cli_commands:
    description: "Your Screenly CLI command(s)."
    required: true
  cli_version:
    description: "Screenly CLI version"
    default: "v0.1.4"
outputs:
<<<<<<< HEAD
  stdout: ${{ steps.run-cli.test }}
=======
  stdout:
    description: "Stdout from command"
    value: ${{ steps.run-cli.outputs.result }}
>>>>>>> 4658a050

runs:
  using: 'composite'
  steps:
    - name: Download CLI
      id: download-cli
      run: |
        wget -q -O /tmp/screenly-cli.tar.gz \
          "https://github.com/Screenly/cli/releases/download/${{ inputs.cli_version }}/screenly-cli-x86_64-unknown-linux-gnu.tar.gz"
        cd /tmp
        tar xfz screenly-cli.tar.gz
        chmod +x screenly
      shell: bash

    - name: Run CLI
      id: run-cli
      run: |
        output=$(API_TOKEN=${{ inputs.screenly_api_token }} \
          /tmp/screenly ${{ inputs.cli_commands }})

        # Export stdout
        echo "result=$output" >> "$GITHUB_OUTPUT"

        # Print stdout
        echo "$output"
      shell: bash<|MERGE_RESOLUTION|>--- conflicted
+++ resolved
@@ -17,13 +17,9 @@
     description: "Screenly CLI version"
     default: "v0.1.4"
 outputs:
-<<<<<<< HEAD
-  stdout: ${{ steps.run-cli.test }}
-=======
   stdout:
     description: "Stdout from command"
     value: ${{ steps.run-cli.outputs.result }}
->>>>>>> 4658a050
 
 runs:
   using: 'composite'
